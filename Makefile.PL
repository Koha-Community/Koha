# Copyright 2007 MJ Ray
#
# This file is part of Koha.
#
# Koha is free software; you can redistribute it and/or modify it under the
# terms of the GNU General Public License as published by the Free Software
# Foundation; either version 2 of the License, or (at your option) any later
# version.
#
# Koha is distributed in the hope that it will be useful, but WITHOUT ANY
# WARRANTY; without even the implied warranty of MERCHANTABILITY or FITNESS FOR
# A PARTICULAR PURPOSE.  See the GNU General Public License for more details.
#
# You should have received a copy of the GNU General Public License along with
# Koha; if not, write to the Free Software Foundation, Inc., 59 Temple Place,
# Suite 330, Boston, MA  02111-1307 USA
#
# Current maintainer MJR http://mjr.towers.org.uk/
# See http://www.koha.org/wiki/?page=KohaInstaller
#

use strict;
use warnings;
use ExtUtils::MakeMaker;
use POSIX;
use File::Spec;
use Getopt::Long;

my $DEBUG = 0;
die "perl 5.6.1 or later required" unless ($] >= 5.006001);

# Hash up directory structure & files beginning with the directory we were called from (should be the base of koha)...

my $dirtree = hashdir('.');
my %result = ();

=head1 NAME

Makefile.PL - Koha packager and installer

=head1 SYNOPSIS

=head2 BASIC INSTALLATION

    perl Makefile.PL
    make
    make test
    sudo make install

=head2 UPGRADE INSTALLATION

    NOTE: This option is only available if koha-install-log exists.

    perl Makefile.PL --prev-install-log /path/to/koha-install-log

    make
    make test
    sudo make upgrade

=head2 PACKAGING RELEASE TARBALLS

    make manifest tardist
    make manifest zipdist

=head2 CLEANING UP

	make clean

=head1 DESCRIPTION

This is a packager and installer that uses
ExtUtils::MakeMaker, which is fairly common
on perl systems.
As well as building tar or zip files
and installing with the above commands,
it allows us to check pre-requisites
and generate configuration files.

=head1 VARIABLES

=head2 NAME, VERSION_FROM, ABSTRACT, AUTHOR

Basic metadata about this software.

=head2 NO_META

Suppress generation of META.yml file.

=head2 PREREQ_PM

Hash of perl modules and versions required.

=head2 PM

Hash of file mappings

=head2 PL_FILES

This is a hash of PL scripts to run after installation and
the files to ask them to generate.
Maybe use the values from CONFIGURE
to generate initial configuration files in future.

=cut

=head2 target_map

This is a hash mapping directories and files in the
source tree to installation target directories.  The rules
for this mapping are:

=over 4

=item If a directory or file is specified, it and its
contents will be copied to the installation target directory.

=item If a subdirectory of a mapped directory is specified,
its target overrides the parent's target for that subdirectory.

=item The value of each map entry may either be a scalar containing
one target or a reference to a hash containing 'target' and 'trimdir'
keys.

=item Any files at the top level of the source tree that are
not included in the map will not be installed.

=item Any directories at the top level of the source tree
that are not included in the map will be installed in
INTRANET_CGI_DIR.  This is a sensible default given the
current organization of the source tree, but (FIXME) it
would be better to reorganize the source tree to better
match the installation system, to allow adding new directories
without having to adjust Makefile.PL each time.  The idea
is to make the C<$target_map> hash as minimal as possible.

=back

The permitted installation targets are:

=over 4

=item INTRANET_CGI_DIR

CGI scripts for intranet (staff) interface.

=item INTRANET_TMPL_DIR

HTML templates for the intranet interface.

=item INTRANET_WWW_DIR

HTML files, images, etc. for DocumentRoot for the intranet interface.

=item OPAC_CGI_DIR

CGI scripts for OPAC (public) interface.

=item OPAC_TMPL_DIR

HTML templates for the OPAC interface.

=item OPAC_WWW_DIR

HTML files, images, etc. for DocumentRoot for the OPAC interface.

=item PERL_MODULE_DIR

Perl modules (at present just the C4 modules) that are intimately
tied to Koha.  Depending on the installation options, these
may or may not be installed one of the standard directories
in Perl's default @LIB.

=item KOHA_CONF_DIR

Directory for Koha configuration files.

=item ZEBRA_CONF_DIR

Directory for Zebra configuration files.

=item ZEBRA_LOCK_DIR

Directory for Zebra's lock files.

=item ZEBRA_DATA_DIR

Directory for Zebra's data files.

=item ZEBRA_RUN_DIR

Directory for Zebra's UNIX-domain sockets.

=item MISC_DIR

Directory for for miscellaenous scripts, among other
things the translation toolkit and RSS feed tools.

=item SCRIPT_DIR

Directory for command-line scripts and daemons to
be set up all for installation modes.

=item SCRIPT_NONDEV_DIR

Directory for command-line scripts that should
be installed in the same directory as the
SCRIPT_DIR target except 'dev' installs.

=item MAN_DIR

Directory for man pages created from POD -- will mostly
contain information of interest to Koha developers.

=item DOC_DIR

Directory for Koha documentation accessed from the
command-line, e.g., READMEs.

=item LOG_DIR

Directory for Apache and Zebra logs produced by Koha.

=item PAZPAR2_CONF_DIR

Directory for PazPar2 configuration files.

=item NONE

This is a dummy target used to explicitly state
that a given file or directory is not to be installed.
This is used either for parts of the installer itself
or for development tools that are not applicable to a
production installation.

=back

=cut

my $target_map = {
  './about.pl'                  => 'INTRANET_CGI_DIR',
  './acqui'                     => 'INTRANET_CGI_DIR',
  './admin'                     => 'INTRANET_CGI_DIR',
  './authorities'               => 'INTRANET_CGI_DIR',
  './C4'                        => 'PERL_MODULE_DIR',
  './C4/SIP/t'                  => 'NONE',
  './C4/SIP/koha_test'          => 'NONE',
  './C4/tests'                  => 'NONE',
  './catalogue'                 => 'INTRANET_CGI_DIR',
  './cataloguing'               => 'INTRANET_CGI_DIR',
  './changelanguage.pl'         => 'INTRANET_CGI_DIR',
  './check_sysprefs.pl'         => 'NONE',
  './circ'                      => 'INTRANET_CGI_DIR',
  './offline_circ'		=> 'INTRANET_CGI_DIR',
  './edithelp.pl'               => 'INTRANET_CGI_DIR',
  './etc'                       => { target => 'KOHA_CONF_DIR', trimdir => -1 },
  './etc/zebradb'               => { target => 'ZEBRA_CONF_DIR', trimdir => -1 },
  './etc/pazpar2'               => { target => 'PAZPAR2_CONF_DIR', trimdir => -1 },
  './help.pl'                   => 'INTRANET_CGI_DIR',
  './installer-CPAN.pl'         => 'NONE',
  './installer'                 => 'INTRANET_CGI_DIR',
  './errors'                    => {target => 'INTRANET_CGI_DIR'},
  './koha-tmpl/intranet-tmpl'   => {target => 'INTRANET_TMPL_DIR', trimdir => -1},
  './koha-tmpl/opac-tmpl'       => {target => 'OPAC_TMPL_DIR', trimdir => -1},
<<<<<<< HEAD
  './koha-tmpl/robots.txt'      => {target => 'OPAC_WWW_DIR', trimdir => -1},
  './kohaversion.pl'            => 'INTRANET_CGI_DIR', 
=======
  './kohaversion.pl'            => 'INTRANET_CGI_DIR',
>>>>>>> ff13d25b
  './labels'                    => 'INTRANET_CGI_DIR',
  './mainpage.pl'               => 'INTRANET_CGI_DIR',
  './Makefile.PL'               => 'NONE',
  './MANIFEST.SKIP'             => 'NONE',
  './members'                   => 'INTRANET_CGI_DIR',
  './misc'                      => { target => 'SCRIPT_NONDEV_DIR', trimdir => -1 },
  './misc/bin'                  => { target => 'SCRIPT_DIR', trimdir => -1 },
  './misc/release_notes'        => { target => 'DOC_DIR', trimdir => 2 },
  './misc/translator'           => { target => 'MISC_DIR', trimdir => 2 },
  './misc/koha-install-log'     => { target => 'MISC_DIR', trimdir => -1 },
  './misc/installer_devel_notes' => 'NONE',
  './opac'                      => 'OPAC_CGI_DIR',
  './README.txt'                => 'NONE',
  './reports'                   => 'INTRANET_CGI_DIR',
  './reserve'                   => 'INTRANET_CGI_DIR',
  './reviews'                   => 'INTRANET_CGI_DIR',
  './rewrite-config.PL'         => 'NONE',
  './reviews'                   => 'INTRANET_CGI_DIR',
  './serials'                   => 'INTRANET_CGI_DIR',
  './skel'                      => 'NONE',
  './skel/var/log/koha'         => { target => 'LOG_DIR', trimdir => -1 },
  './skel/var/run/koha/zebradb' => { target => 'ZEBRA_RUN_DIR', trimdir => -1 },
  './skel/var/lock/koha/zebradb/authorities' => { target => 'ZEBRA_LOCK_DIR', trimdir => 6 },
  './skel/var/lib/koha/zebradb/authorities/key'  => { target => 'ZEBRA_DATA_DIR', trimdir => 6 },
  './skel/var/lib/koha/zebradb/authorities/register'  => { target => 'ZEBRA_DATA_DIR', trimdir => 6 },
  './skel/var/lib/koha/zebradb/authorities/shadow'  => { target => 'ZEBRA_DATA_DIR', trimdir => 6 },
  './skel/var/lib/koha/zebradb/authorities/tmp'  => { target => 'ZEBRA_DATA_DIR', trimdir => 6 },
  './skel/var/lock/koha/zebradb/biblios' => { target => 'ZEBRA_LOCK_DIR', trimdir => 6 },
  './skel/var/lib/koha/zebradb/biblios/key'  => { target => 'ZEBRA_DATA_DIR', trimdir => 6 },
  './skel/var/lib/koha/zebradb/biblios/register'  => { target => 'ZEBRA_DATA_DIR', trimdir => 6 },
  './skel/var/lib/koha/zebradb/biblios/shadow'  => { target => 'ZEBRA_DATA_DIR', trimdir => 6 },
  './skel/var/lib/koha/zebradb/biblios/tmp'  => { target => 'ZEBRA_DATA_DIR', trimdir => 6 },
  './sms'                       => 'INTRANET_CGI_DIR',
  './suggestion'                => 'INTRANET_CGI_DIR',
  './svc'                       => 'INTRANET_CGI_DIR',
  './t'                         => 'NONE',
  './tags'                      => 'INTRANET_CGI_DIR',
  './tmp'                       => 'NONE', # FIXME need to determine whether
                                           # Koha generates any persistent temp files
                                           # that should go in /var/tmp/koha
  './tools'                     => 'INTRANET_CGI_DIR',
  './virtualshelves'            => 'INTRANET_CGI_DIR',
  # ignore files and directories created by the install itself
  './pm_to_blib'                => 'NONE',
  './blib'                      => 'NONE',
};

=head1 CONFIGURATION OPTIONS

The following configuration options are used by the installer.

=over 4

=item INSTALL_MODE

Specifies whether installation will be FHS-compliant (default,
assumes user has root), put everything under
a single directory (for users installing on a web host
that allows CGI scripts and a MySQL database but not root
access), or development (for a developer who wants to run
Koha from a git clone with no fuss).

=item INSTALL_BASE

Directory under which most components will go.  Default
value will vary depending on INSTALL_MODE.

=item DB_TYPE

Type of DBMS (e.g., mysql or Pg).

=item DB_HOST

Name of DBMS server.

=item DB_PORT

Port that DBMS server is listening on.

=item DB_NAME

Name of the DBMS database for Koha.

=item DB_USER

Name of DBMS user account for Koha's database.

=item DB_PASS

Pasword of DMBS user account for Koha's database.

=item INSTALL_ZEBRA

Whether to install Zebra configuration files and data
directories.

=item ZEBRA_MARC_FORMAT

Specifies format of MARC records to be indexed by Zebra.

=item ZEBRA_LANGUAGE

Specifies primary language of records that will be
indexed by Zebra.

=item ZEBRA_USER

Internal Zebra user account for the index.

=item ZEBRA_PASS

Internal Zebra user account's password.

=item KOHA_USER

System user account that will own Koha's files.

=item KOHA_GROUP

System group that will own Koha's files.

=back

=cut

# default configuration options
my %config_defaults = (
  'DB_TYPE'           => 'mysql',
  'DB_HOST'           => 'localhost',
  'DB_NAME'           => 'koha',
  'DB_USER'           => 'kohaadmin',
  'DB_PASS'           => 'katikoan',
  'INSTALL_ZEBRA'     => 'yes',
  'INSTALL_SRU'       => 'yes',
  'INSTALL_PAZPAR2'   => 'no',
  'AUTH_INDEX_MODE'   => 'grs1',
  'ZEBRA_MARC_FORMAT' => 'marc21',
  'ZEBRA_LANGUAGE'    => 'en',
  'ZEBRA_USER'        => 'kohauser',
  'ZEBRA_PASS'        => 'zebrastripes',
  'ZEBRA_SRU_HOST'    => 'localhost',
  'ZEBRA_SRU_BIBLIOS_PORT'    => '9998',
  'ZEBRA_SRU_AUTHORITIES_PORT'    => '9999',
  'KOHA_USER'         => 'koha',
  'KOHA_GROUP'        => 'koha',
  'MERGE_SERVER_HOST' => 'localhost',
  'MERGE_SERVER_PORT' => '11001',
  'PAZPAR2_HOST' => 'localhost',
  'PAZPAR2_PORT' => '11002',
  'RUN_DATABASE_TESTS' => 'no',
  'PATH_TO_ZEBRA' => '',
  'USE_MEMCACHED'     => 'no',
  'MEMCACHED_SERVERS' => '127.0.0.1:11211',
  'MEMCACHED_NAMESPACE' => 'KOHA'
);

# set some default configuration options based on OS
# more conditions need to be added for other OS's
# this should probably also incorporate usage of Win32::GetOSName() and/or Win32::GetOSVersion()
# to allow for more granular decisions based on which Win32 platform

warn "Your platform appears to be $^O.\n" if $DEBUG;

if ( $^O eq 'MSWin32' ) {
	# Most Unix2Win32 ports seem to poke everything into the Program Files directory
	# this could be changed to put some files (ie. libraries) into system32, etc.
	$config_defaults{'INSTALL_MODE'} = 'single';
	$config_defaults{'INSTALL_BASE'} = 'c:/progra~1/koha';	# Use 8.3 names to be safe...
}
elsif ( $^O eq 'cygwin' ) {
	# Most Unix2Win32 ports seem to poke everything into the Program Files directory
	# this could be changed to put some files (ie. libraries) into system32, etc.
	$config_defaults{'INSTALL_MODE'} = 'single';
	$config_defaults{'INSTALL_BASE'} = 'c:/progra~1/koha';	# Use 8.3 names to be safe...
}
else {
	$config_defaults{'INSTALL_MODE'} = 'standard';
	$config_defaults{'INSTALL_BASE'} = '/usr/share/koha';
}

# valid values for certain configuration options
my %valid_config_values = (
  'INSTALL_MODE'  => { 'standard' => 1, 'single' => 1, 'dev' => 1 },
  'DB_TYPE' => { 'mysql' => 1, 'Pg' => 1 },
  'INSTALL_ZEBRA' => { 'yes' => 1, 'no' => 1 },
  'INSTALL_SRU' => { 'yes' => 1, 'no' => 1 },
  'AUTH_INDEX_MODE' => { 'grs1' => 1, 'dom' => 1 },
  'ZEBRA_MARC_FORMAT' => { 'marc21' => 1, 'unimarc' => 1 }, # FIXME should generate from contents of distributation
  'ZEBRA_LANGUAGE'    => { 'en' => 1, 'fr' => 1 }, # FIXME should generate from contents of distribution
  'RUN_DATABASE_TESTS' => { 'yes' => 1, 'no' => 1 },
  'USE_MEMCACHED'      => { 'yes' => 1, 'no' => 1 },
);

# get settings from command-line
my $koha_install_log = "";
Getopt::Long::Configure('pass_through');
my $results = GetOptions(
    "prev-install-log=s" => \$koha_install_log
);

my %install_log_values = ();
if ($koha_install_log ne "") {
    get_install_log_values($koha_install_log, \%install_log_values);
}

my %config = get_configuration(\%config_defaults, \%valid_config_values, \%install_log_values);
my ($target_directories, $skip_directories) = get_target_directories(\%config);
display_configuration(\%config, $target_directories);
my $file_map = {};
get_file_map($target_map, $dirtree, $file_map, $config{'INSTALL_ZEBRA'} eq "yes" ? 1: 0);

my $pl_files = {
      'rewrite-config.PL' => [
         'blib/KOHA_CONF_DIR/koha-conf.xml',
         'blib/KOHA_CONF_DIR/koha-httpd.conf',
         'blib/MISC_DIR/koha-install-log'
         ],
	  'fix-perl-path.PL' => [	# this script ensures the correct shebang line for the platform installed on...
		 'blib'
		 ]
};

if ($config{'INSTALL_ZEBRA'} eq "yes") {
    push @{ $pl_files->{'rewrite-config.PL'} }, (
        'blib/ZEBRA_CONF_DIR/etc/passwd',
        'blib/ZEBRA_CONF_DIR/zebra-biblios.cfg',
        'blib/ZEBRA_CONF_DIR/zebra-authorities.cfg',
        'blib/ZEBRA_CONF_DIR/zebra-authorities-dom.cfg',
        'blib/ZEBRA_CONF_DIR/explain-authorities.xml',
        'blib/ZEBRA_CONF_DIR/explain-biblios.xml',
        'blib/ZEBRA_CONF_DIR/retrieval-info-auth-grs1.xml',
        'blib/ZEBRA_CONF_DIR/retrieval-info-auth-dom.xml',
    );
    push @{ $pl_files->{'rewrite-config.PL'} }, (
        'blib/SCRIPT_DIR/koha-zebra-ctl.sh',
        'blib/SCRIPT_DIR/koha-pazpar2-ctl.sh',
        'blib/SCRIPT_DIR/koha-zebraqueue-ctl.sh',
    );
    if ($config{'INSTALL_PAZPAR2'} eq 'yes') {
        push @{ $pl_files->{'rewrite-config.PL'} }, (
            'blib/PAZPAR2_CONF_DIR/koha-biblios.xml',
            'blib/PAZPAR2_CONF_DIR/pazpar2.xml'
        );
    }
    $config{'ZEBRA_AUTH_CFG'} = $config{'AUTH_INDEX_MODE'} eq 'dom' ? 'zebra-authorities-dom.cfg' : 'zebra-authorities.cfg';
    $config{'AUTH_RETRIEVAL_CFG'} =
        $config{'AUTH_INDEX_MODE'} eq 'dom' ? 'retrieval-info-auth-dom.xml' : 'retrieval-info-auth-grs1.xml';
}

if ($config{'INSTALL_MODE'} ne "dev") {
    push @{ $pl_files->{'rewrite-config.PL'} }, (
        'blib/PERL_MODULE_DIR/C4/Context.pm',
        'blib/SCRIPT_NONDEV_DIR/kohalib.pl'
    );
}

my %test_suite_override_dirs = (
    KOHA_CONF_DIR  => ['etc'],
    ZEBRA_CONF_DIR => ['etc', 'zebradb'],
    LOG_DIR        => ['var', 'log'],
    SCRIPT_DIR     => ['bin'],
    ZEBRA_LOCK_DIR => ['var', 'lock', 'zebradb'],
    ZEBRA_DATA_DIR => ['var', 'lib', 'zebradb'],
    ZEBRA_RUN_DIR  => ['var', 'run', 'zebradb'],
);

WriteMakefile(
              NAME         => 'koha',
              #VERSION     => strftime('2.9.%Y%m%d%H',gmtime),
              VERSION_FROM => 'kohaversion.pl',
              ABSTRACT     => 'Award-winning integrated library system (ILS) and Web OPAC',
              AUTHOR       => 'Koha Developers <koha-devel@nongnu.org>',
              NO_META      => 1,
              PREREQ_PM => {
                            'Algorithm::CheckDigits'           => 0.50,
                            'Biblio::EndnoteStyle'             => 0.05,
                            'CGI'                              => 3.15,
                            'CGI::Carp'                        => 1.29,
                            'CGI::Session'                     => 4.20,
                            'CGI::Session::Serialize::yaml'    => 4.20,
                            'Class::Factory::Util'             => 1.6,
                            'Class::Accessor'                  => 0.30,
                            'DBD::mysql'                       => 4.004,
                            'DBD::SQLite2'                     => 0.33, # optional, used for offline circulation
                            'DBI'                              => 1.53,
                            'Data::Dumper'                     => 2.121,
                            'Data::ICal'                       => 0.13,
                            'Date::Calc'                       => 5.4,
                            'Date::ICal'                       => 1.72,
                            'Date::Manip'                      => 5.44,
                            'Digest::MD5'                      => 2.36,
                            'Digest::SHA'                      => 5.43,
                            'Email::Date'                      => 1.103,
                            'File::Temp'                       => 0.16,
                            'GD'                               => 2.39,    #optional, used for patron image feature
                            'GD::Barcode::UPCE'                => 1.1,
                            'Graphics::Magick'                 => 1.3.7,   #optional, used for patron cards creator
                            'Getopt::Long'                     => 2.35,
                            'Getopt::Std'                      => 1.05,
                            'HTML::Template::Pro'              => 0.69,
                            'HTML::Scrubber'                   => 0.08,
                            'HTTP::Cookies'                    => 1.39,
                            'HTTP::OAI'                        => 3.20,
                            'HTTP::Request::Common'            => 1.26,
                            'IPC::Cmd'                         => 0.46,
                            'JSON'                             => 2.07, # Needed by admin/item_circulation_alerts.pl
                            'LWP::Simple'                      => 1.41,
                            'LWP::UserAgent'                   => 2.033,
                            'Lingua::Stem'                     => 0.82,
			    'Lingua::Stem::Snowball'	       => 0.952,
                            'List::Util'                       => 1.18,
                            'List::MoreUtils'                  => 0.21,
                            'Locale::Language'                 => 2.07,
                            'MARC::Charset'                    => 0.98,
                            'MARC::Crosswalk::DublinCore'      => 0.02,
                            'MARC::File::XML'                  => 0.88,
                            'MARC::Record'                     => 2.00,
                            'MIME::Base64'                     => 3.07,
                            'MIME::Lite'                       => 3.00,
                            'MIME::QuotedPrint'                => 3.07,
                            'Mail::Sendmail'                   => 0.79,
                            'Memoize::Memcached'               => 0.03, # optional
                            'Net::LDAP'                        => 0.33, # optional
                            'Net::LDAP::Filter'                => 0.14, # optional
                            'Net::Z3950::ZOOM'                 => 1.16,
                            'Number::Format'                   => 1.52,
                            'PDF::API2'                        => 2.000,
                            'PDF::API2::Page'                  => 2.000,
                            'PDF::API2::Util'                  => 2.000,
                            'PDF::API2::Simple'                => 1.000,
                            'PDF::Table'                       => 0.9.3,
                            'PDF::Reuse'                       => 0.33,
                            'PDF::Reuse::Barcode'              => 0.05,
                            'POE'                              => 0.9999,
                            'POSIX'                            => 1.09,
                            'Schedule::At'                     => 1.06,
                            'Storable'	                       => 2.21,
                            'SMS::Send'                        => 0.05, # optional
                            'Term::ANSIColor'                  => 1.10,
                            'Test'                             => 1.25,
                            'Test::Harness'                    => 2.56,
                            'Test::More'                       => 0.80,
                            'Text::CSV'                        => 0.01,
                            'Text::CSV_XS'                     => 0.32,
                            'Text::Iconv'                      => 1.7,
                            'Text::Wrap'                       => 2005.082401,
                            'Time::HiRes'                      => 1.86,
                            'Time::localtime'                  => 1.02,
                            'Unicode::Normalize'               => 0.32,
                            'URI::Escape'                      => 1.36,
                            'XML::Dumper'                      => 0.81,
                            'XML::LibXML'                      => 1.59,
                            'XML::LibXSLT'                     => 1.59,
                            'XML::SAX::ParserFactory'          => 1.01,
                            'XML::SAX::Writer'                 => 0.44,
                            'XML::Simple'                      => 2.14,
                            'XML::RSS'                         => 1.31,
                            'YAML::Syck'                       => 0.71,
                        },

              # File tree mapping
              PM => $file_map,

              # Man pages generated from POD
	      # ExtUtils::MakeMaker already manage $(DESTDIR)
              INSTALLMAN1DIR => File::Spec->catdir(_strip_destdir($target_directories->{'MAN_DIR'}), 'man1'),
              INSTALLMAN3DIR => File::Spec->catdir(_strip_destdir($target_directories->{'MAN_DIR'}), 'man3'),

              PL_FILES => $pl_files,
);

=head1 FUNCTIONS

=head2 hashdir

This function recurses through the directory structure and builds
a hash of hashes containing the structure with arrays holding filenames.
This directory hashing routine was taken from BrowserUK @ http://www.perlmonks.org/?node_id=219919

=cut

sub hashdir{
    my $dir = shift;
    opendir my $dh, $dir or die $!;
    my $tree = {}->{$dir} = {};
    while( my $file = readdir($dh) ) {
        next if $file =~ m/^\.{1,2}/ and $file !~ /^\.htaccess/; # .htaccess is a special case
        my $path = $dir .'/' . $file;
        $tree->{$file} = hashdir($path), next if -d $path;
        push @{$tree->{'.'}}, $file;
    }
    return $tree;
}

=head2 get_file_map

This function combines the target_map and file hash to
map each source file to its destination relative to
the set of installation targets.

Output will be a hash mapping from each source file
to its destination value, like this:

'mainpage.pl' => '$(INTRANET_CGI_DIR)/mainpage.pl'

=cut

sub get_file_map {
    my $target_map = shift;
    my $dirtree = shift;
    my $file_map = shift;
    my $install_zebra = shift;
    my $curr_path = @_ ? shift : ['.'];

    # Traverse the directory tree.
    # For each file or directory, identify the
    # most specific match in the target_map
    foreach my $dir (sort keys %{ $dirtree }) {
        if ($dir eq '.') {
            # deal with files in directory
            foreach my $file (sort @{ $dirtree->{$dir} }) {
                my $targetdir = undef;
                my $matchlevel = undef;
                # first, see if there is a match on this specific
                # file in the target map
                my $filepath = join("/", @$curr_path, $file);
                if (exists $target_map->{$filepath}) {
                    $targetdir = $target_map->{$filepath};
                    $matchlevel = scalar(@$curr_path) + 1;
                } else {
                    # no match on the specific file; look for
                    # a directory match
                    for (my $i = scalar(@$curr_path) - 1; $i >= 0; $i--)  {
                        my $dirpath = join("/", @$curr_path[0..$i]);
                        if (exists $target_map->{$dirpath}) {
                            $targetdir = $target_map->{$dirpath};
                            $matchlevel = $i + 1;
                            last;
                        }
                    }
                }
                if (defined $targetdir) {
                     _add_to_file_map($file_map, $targetdir, $curr_path, $file, $matchlevel, $install_zebra);
                } else {
                    my $path = join("/", @$curr_path);
                    print "failed to map: $path/$file\n" if $DEBUG;
                }
            }
        } else {
            # dealing with subdirectory
            push @$curr_path, $dir;
            get_file_map($target_map, $dirtree->{$dir}, $file_map, $install_zebra, $curr_path);
            pop @$curr_path;
        }
    }
}

sub _add_to_file_map {
    my $file_map = shift;
    my $targetdir = shift;
    my $curr_path = shift;
    my $file = shift;
    my $matchlevel = shift;
    my $install_zebra = shift;
    my $dest_path = @_ ? shift : $curr_path;

    # The target can be one of the following:
    # 1. scalar representing target symbol
    # 2. hash ref containing target and trimdir keys
    #
    # Consequently, this routine traverses this structure,
    # calling itself recursively, until it deals with
    # all of the scalar target symbols.
    if (ref $targetdir eq 'HASH') {
        my $subtarget = $targetdir->{target};
        if (exists $targetdir->{trimdir}) {
            # if we get here, we've specified that
            # rather than installing the file to
            # $(TARGET)/matching/dirs/subdirs/file,
            # we want to install it to
            # $(TARGET)/subdirs/file
            #
            # Note that this the only place where
            # $matchlevel is used.
            my @new_dest_path = @$dest_path;
            if ($targetdir->{trimdir} == -1)  {
                splice @new_dest_path, 0, $matchlevel;
            } else {
                splice @new_dest_path, 0, $targetdir->{trimdir};
            }
            _add_to_file_map($file_map, $subtarget, $curr_path, $file, $matchlevel, $install_zebra, \@new_dest_path);
        } else {
            # actually getting here means that the
            # target was unnecessarily listed
            # as a hash, but we'll forgive that
            _add_to_file_map($file_map, $subtarget, $curr_path, $file, $matchlevel, $install_zebra);
        }
    } elsif ($targetdir ne 'NONE' and $targetdir ne '') {
        my $source = File::Spec->catfile(@$curr_path, $file);
        my $destination = File::Spec->catfile('blib', $targetdir, @$dest_path, $file);
        #print "$source => $destination\n"; # DEBUG
        # quote spaces in file names
        # FIXME: this is of questionable portability and
        # probably depends on user's make recognizing this
        # quoting syntax -- probably better to remove
        # spaces and shell metacharacters from all file names
        $source =~ s/ /\\ /g;
        $destination =~ s/ /\\ /g;

        $file_map->{$source} = $destination unless (!$install_zebra and $targetdir =~ /ZEBRA/);
    }
}

=head2 get_install_log_values

Reads value from the Koha install log specified by
--prev-install-log

=cut

sub get_install_log_values {
    my $install_log = shift;
    my $values = shift;

    open LOG, "<$install_log" or die "Cannot open install log $install_log: $!\n";
    while (<LOG>) {
        chomp;
        next if /^#/ or /^\s*$/;
        next if /^=/;
        next unless m/=/;
        s/\s+$//g;
        my ($key, $value) = split /=/, $_, 2;
        $values->{$key} = $value;
    }
    close LOG;

    print <<_EXPLAIN_INSTALL_LOG_;
Reading values from install log $install_log.  You
will be prompted only for settings that have been
added since the last time you installed Koha.  To
be prompted for all settings, run 'perl Makefile.PL'
without the --prev-install-log option.
_EXPLAIN_INSTALL_LOG_
}

=head2 get_configuration

This prompts the user for various configuration options.

=cut

sub get_configuration {
  my $defaults = shift;
  my $valid_values = shift;
  my $install_log_values = shift;
  my %config = ();

  my $msg = q(
By default, Koha can be installed in one of three ways:

standard: Install files in conformance with the Filesystem
          Hierarchy Standard (FHS).  This is the default mode
          and should be used when installing a production
          Koha system.  On Unix systems, root access is
          needed to complete a standard installation.

single:   Install files under a single directory.  This option
          is useful for installing Koha without root access, e.g.,
          on a web host that allows CGI scripts and MySQL databases
          but requires the user to keep all files under the user's
          HOME directory.

dev:      Create a set of symbolic links and configuration files to
          allow Koha to run directly from the source distribution.
          This mode is useful for developers who want to run
          Koha from a git clone.

Installation mode);
    $msg .= _add_valid_values_disp('INSTALL_MODE', $valid_values);
    $config{'INSTALL_MODE'} = _get_value('INSTALL_MODE', $msg, $defaults->{'INSTALL_MODE'}, $valid_values, $install_log_values);

    # set message and default value for INSTALL_BASE
    # depending on value of INSTALL_MODE
    my $install_base_default = $defaults->{'INSTALL_BASE'};
    if ($config{'INSTALL_MODE'} eq 'dev') {
        $msg = q(
Please specify the directory in which to install Koha's
active configuration files and (if applicable) the
Zebra database.  Koha's CGI scripts and templates will
be run from the current directory.

Configuration directory:);
        # FIXME - home directory portability consideration apply
        $install_base_default =
	    $ENV{DESTDIR}
	    || ( exists $ENV{HOME} ? "$ENV{HOME}/koha-dev" : "$defaults->{'INSTALL_BASE'}-dev" )
	;
    } elsif ($config{'INSTALL_MODE'} eq 'single') {
        $msg = "\nPlease specify the directory in which to install Koha";
        # FIXME -- we're assuming under a 'single' mode install
        # that user will likely want to install under the home
        # directory.  This is OK in and of itself, but we should
        # use File::HomeDir to locate the home directory portably.
        # This is deferred for now because File::HomeDir is not yet
        # core.
		# --we must also keep this portable to the major OS's -fbcit
        $install_base_default = (exists $ENV{'HOME'}) ? "$ENV{'HOME'}/koha" : $defaults->{'INSTALL_BASE'};
    } else {
        # must be standard
        $msg = q(
Please specify the directory under which most Koha files
will be installed.

Note that if you are planning in installing more than
one instance of Koha, you may want to modify the last
component of the directory path, which will be used
as the package name in the FHS layout.

Base installation directory);
    }
    $config{'INSTALL_BASE'} = _get_value('INSTALL_BASE', $msg, $install_base_default, $valid_values, $install_log_values);

    $config{'INSTALL_BASE'} = File::Spec->rel2abs($config{'INSTALL_BASE'});
	print "INSTALL_BASE=$config{'INSTALL_BASE'}\r\n" if $DEBUG;
    if ($config{'INSTALL_MODE'} eq "standard") {
        $msg = q(
Since you are using the 'standard' install
mode, you should run 'make install' as root.
However, it is recommended that a non-root
user (on Unix and Linux platforms) have
ownership of Koha's files, including the
Zebra indexes if applicable.

Please specify a user account.  This
user account does not need to exist
right now, but it needs to exist
before you run 'make install'.  Please
note that for security reasons, this
user should not be the same as the user
account Apache runs under.

User account);
        $config{'KOHA_USER'} = _get_value('KOHA_USER', $msg, $defaults->{'KOHA_USER'}, $valid_values, $install_log_values);

        $msg = q(
Please specify the group that should own
Koha's files.  As above, this group need
not exist right now, but should be created
before you run 'make install'.

Group);
        $config{'KOHA_GROUP'} = _get_value('KOHA_GROUP', $msg, $defaults->{'KOHA_GROUP'}, $valid_values, $install_log_values);
    }

    $msg = q(
Please specify which database engine you will use
to store data in Koha.  The choices are MySQL and
PostgreSQL; please note that at the moment
PostgreSQL support is highly experimental.

DBMS to use);
    $msg .= _add_valid_values_disp('DB_TYPE', $valid_values);
    $config{'DB_TYPE'} = _get_value('DB_TYPE', $msg, $defaults->{'DB_TYPE'}, $valid_values, $install_log_values);

    $msg = q(
Please specify the name or address of your
database server.  Note that the database
does not have to exist at this point, it
can be created after running 'make install'
and before you try using Koha for the first time.

Database server);
    $config{'DB_HOST'} = _get_value('DB_HOST', $msg, $defaults->{'DB_HOST'}, $valid_values, $install_log_values);

    $msg = q(
Please specify the port used to connect to the
DMBS);
    my $db_port_default = $config{'DB_TYPE'} eq 'mysql' ? '3306' : '5432';
    $config{'DB_PORT'} = _get_value('DB_PORT', $msg, $db_port_default, $valid_values, $install_log_values);

    $msg = q(
Please specify the name of the database to be
used by Koha);
    $config{'DB_NAME'} = _get_value('DB_NAME', $msg, $defaults->{'DB_NAME'}, $valid_values, $install_log_values);

    $msg = q(
Please specify the user that owns the database to be
used by Koha);
    $config{'DB_USER'} = _get_value('DB_USER', $msg, $defaults->{'DB_USER'}, $valid_values, $install_log_values);

    $msg = q(
Please specify the password of the user that owns the
database to be used by Koha);
    $config{'DB_PASS'} = _get_value('DB_PASS', $msg, $defaults->{'DB_PASS'}, $valid_values, $install_log_values);

    $msg = q(
Koha can use the Zebra search engine for high-performance
searching of bibliographic and authority records.  If you
have installed the Zebra software and would like to use it,
please answer 'yes' to the following question.  Otherwise,
Koha will default to using its internal search engine.

Please note that if you choose *NOT* to install Zebra,
koha-conf.xml will still contain some references to Zebra
settings.  Those references will be ignored by Koha.

Install the Zebra configuration files?);
    $msg .= _add_valid_values_disp('INSTALL_ZEBRA', $valid_values);
    $config{'INSTALL_ZEBRA'} = _get_value('INSTALL_ZEBRA', $msg, $defaults->{'INSTALL_ZEBRA'}, $valid_values, $install_log_values);

    if ($config{'INSTALL_ZEBRA'} eq 'yes') {

        if (defined(my $zebra_path = find_zebra())) {
            $config{'PATH_TO_ZEBRA'} = $zebra_path;
            print qq(
Found 'zebrasrv' and 'zebraidx' in $zebra_path.
);
        } else {
            print q(
Unable to find the Zebra programs 'zebrasrv' and 'zebraidx'
in your PATH or in some of the usual places.  If you haven't
installed Zebra yet, please do so and run Makefile.PL again.

);
        }

        $msg = q(
Since you've chosen to use Zebra with Koha,
you must specify the primary MARC format of the
records to be indexed by Zebra.

Koha provides Zebra configuration files for MARC 21
and UNIMARC.

MARC format for Zebra indexing);
        $msg .= _add_valid_values_disp('ZEBRA_MARC_FORMAT', $valid_values);
        $config{'ZEBRA_MARC_FORMAT'} = _get_value('ZEBRA_MARC_FORMAT', $msg, $defaults->{'ZEBRA_MARC_FORMAT'}, $valid_values, $install_log_values);
        $msg = q(
Koha supplies Zebra configuration files tuned for
searching either English (en) or French (fr) MARC
records.

Primary language for Zebra indexing);
        $msg .= _add_valid_values_disp('ZEBRA_LANGUAGE', $valid_values);
        $config{'ZEBRA_LANGUAGE'} = _get_value('ZEBRA_LANGUAGE', $msg, $defaults->{'ZEBRA_LANGUAGE'}, $valid_values, $install_log_values);

        $msg = q(
Koha can use one of  two different indexing modes
for the MARC authorities records:

grs1 - uses the Zebra GRS-1 filter, available
       for legacy support
dom  - uses the DOM XML filter; offers improved
       functionality.

Authorities indexing mode);
        $msg .= _add_valid_values_disp('AUTH_INDEX_MODE', $valid_values);
        $config{'AUTH_INDEX_MODE'} = _get_value('AUTH_INDEX_MODE', $msg, $defaults->{'AUTH_INDEX_MODE'}, $valid_values, $install_log_values);

        $msg = q(
Please specify Zebra database user);
        $config{'ZEBRA_USER'} = _get_value('ZEBRA_USER', $msg, $defaults->{'ZEBRA_USER'}, $valid_values, $install_log_values);

        $msg = q(
Please specify the Zebra database password);
        $config{'ZEBRA_PASS'} = _get_value('ZEBRA_PASS', $msg, $defaults->{'ZEBRA_PASS'}, $valid_values, $install_log_values);

        $msg = q(
Since you've chosen to use Zebra, you can enable the SRU/
Z39.50 Server if you so choose, but you must specify a
few configuration options for it.

Please note that if you choose *NOT* to configure SRU,
koha-conf.xml will still contain some references to SRU
settings.  Those references will be ignored by Koha.

Install the SRU configuration files?);
        $msg .= _add_valid_values_disp('INSTALL_SRU', $valid_values);
        $config{'INSTALL_SRU'} = _get_value('INSTALL_SRU', $msg, $defaults->{'INSTALL_SRU'}, $valid_values, $install_log_values);

        if ($config{'INSTALL_SRU'} eq 'yes') {
            $msg = q(
Since you've chosen to configure SRU, you must
specify the host and port(s) that the SRU
Servers (bibliographic and authority) should run on.
);
            $msg = q(
SRU Database host?);
            $config{'ZEBRA_SRU_HOST'} = _get_value('ZEBRA_SRU_HOST', $msg, $defaults->{'ZEBRA_SRU_HOST'}, $valid_values, $install_log_values);

            $msg = q(
SRU port for bibliographic data?);
            $config{'ZEBRA_SRU_BIBLIOS_PORT'} = _get_value('ZEBRA_SRU_BIBLIOS_PORT', $msg, $defaults->{'ZEBRA_SRU_BIBLIOS_PORT'}, $valid_values, $install_log_values);

            $msg = q(
SRU port for authority data?);
            $config{'ZEBRA_SRU_AUTHORITIES_PORT'} = _get_value('ZEBRA_SRU_AUTHORITIES_PORT', $msg, $defaults->{'ZEBRA_SRU_AUTHORITIES_PORT'}, $valid_values, $install_log_values);

        }

        $msg = q(
Since you've chosen to use Zebra, you can also choose to
install PazPar2, which is a metasearch tool.  With PazPar2,
Koha can perform on-the-fly merging of bibliographic
records during searching, allowing for FRBRization of
the results list.

Install the PazPar2 configuration files?);
        $msg .= _add_valid_values_disp('INSTALL_PAZPAR2', $valid_values);
        $config{'INSTALL_PAZPAR2'} = _get_value('INSTALL_PAZPAR2', $msg, $defaults->{'INSTALL_PAZPAR2'}, $valid_values, $install_log_values);

        if ($config{'INSTALL_PAZPAR2'} eq 'yes') {
            $msg = q(
Since you've chosen to configure PazPar2, you must
specify the host and port(s) that PazPar2
uses:
);
            $msg = q(
Zebra bibliographic server host?);
            $config{'MERGE_SERVER_HOST'} = _get_value('MERGE_SERVER_HOST', $msg, $defaults->{'MERGE_SERVER_HOST'}, $valid_values, $install_log_values);

            $msg = q(
Zebra bibliographic port for PazPar2 to use?);
            $config{'MERGE_SERVER_PORT'} = _get_value('MERGE_SERVER_PORT', $msg, $defaults->{'MERGE_SERVER_PORT'}, $valid_values, $install_log_values);

            $msg = q(
PazPar2 host?);
            $config{'PAZPAR2_HOST'} = _get_value('PAZPAR2_HOST', $msg, $defaults->{'PAZPAR2_HOST'}, $valid_values, $install_log_values);

            $msg = q(
PazPar2 port?);
            $config{'PAZPAR2_PORT'} = _get_value('PAZPAR2_PORT', $msg, $defaults->{'PAZPAR2_PORT'}, $valid_values, $install_log_values);

        }
    }
  $msg = q(
Use memcached and memoize to cache the results of some function calls?
This provides a signficant performance improvement.
You will need a Memcached server running.);
  $msg .= _add_valid_values_disp('USE_MEMCACHED', $valid_values);
  $config{'USE_MEMCACHED'} = _get_value('USE_MEMCACHED', $msg, $defaults->{'USE_MEMCACHED'}, $valid_values, $install_log_values);
  if ($config{'USE_MEMCACHED'} eq 'yes'){
      $msg = q(
Since you've chosen to use caching, you must specify the memcached servers and the namespace to use:
);
      $msg = q(
Memcached server address?);
      $config{'MEMCACHED_SERVERS'} = _get_value('MEMCACHED_SERVERS', $msg, $defaults->{'MEMCACHED_SERVERS'}, $valid_values, $install_log_values);

      $msg = q(
Memcached namespace?);
      $config{'MEMCACHED_NAMESPACE'} = _get_value('MEMCACHED_NAMESPACE', $msg, $defaults->{'MEMCACHED_NAMESPACE'}, $valid_values, $install_log_values);
  }



  $msg = q(
Would you like to run the database-dependent test suite?);
  $msg .= _add_valid_values_disp( 'RUN_DATABASE_TESTS', $valid_values );
    $config{'RUN_DATABASE_TESTS'} = _get_value( 'RUN_DATABASE_TESTS', $msg, $defaults->{'RUN_DATABASE_TESTS'}, $valid_values, $install_log_values );

  if ( $config{'RUN_DATABASE_TESTS'} eq 'yes' ) {
      $config{'TEST_DB_TYPE'} = $config{'DB_TYPE'};
      $config{'TEST_DB_HOST'} = $config{'DB_HOST'};
      $msg = q(TEST DATABASE

THE DATA IN THIS DATABASE WILL BE DESTROYED during the process of
testing. Please don't do this on your production database. It is not
reversable.

YOU WILL SUFFER DATA LOSS if you run this test suite on your test
database. You are better off not running this optional test suite than
doing it in a database that you don't want to lose.

Please specify the name of the test database to be
used by Koha);

      $config{'TEST_DB_NAME'} = _get_value('TEST_DB_NAME', $msg, $defaults->{'TEST_DB_NAME'}, $valid_values, $install_log_values);
      while ( $config{'TEST_DB_NAME'} eq $config{'DB_NAME'} ) {
          $msg = q(Please do not use the same database for testing as you do for production. You run the severe risk of data loss.);
          $config{'TEST_DB_NAME'} = _get_value('TEST_DB_NAME', $msg, $defaults->{'TEST_DB_NAME'}, $valid_values, $install_log_values);
      }

      $msg = q(
Please specify the user that owns the database to be
used by Koha);
    $config{'TEST_DB_USER'} = _get_value('TEST_DB_USER', $msg, $defaults->{'TEST_DB_USER'}, $valid_values, $install_log_values);

      $msg = q(
Please specify the password of the user that owns the
database to be used by Koha);
      $config{'TEST_DB_PASS'} = _get_value('TEST_DB_PASS', $msg, $defaults->{'TEST_DB_PASS'}, $valid_values, $install_log_values);
  }

    print "\n\n";

    # add version number
    my $version = "no_version_found";
    eval {
        require 'kohaversion.pl';
        $version = kohaversion();
    };
    $config{'KOHA_INSTALLED_VERSION'} = $version;

    return %config;
}

sub _add_valid_values_disp {
    my $key = shift;
    my $valid_values = shift;

    my $disp = "";
    if (exists $valid_values->{$key}) {
        $disp = " (" . join(", ", sort keys %{ $valid_values->{$key} }) . ")";
    }
    return $disp;
}

sub _get_value {
    my $key = shift;
    my $msg = shift;
    my $default = shift;
    my $valid_values = shift;
    my $install_log_values = shift;

    # take value from install log if present
    if (exists $install_log_values{$key}) {
        return $install_log_values{$key};
    }

    # override default value from environment
    if (exists $ENV{$key}) {
        $default = $ENV{$key};
        $msg .= " (default from environment)";
    }

    my $val = prompt($msg, $default);

    while (exists $valid_values->{$key} and
           $val ne $default and
           not exists $valid_values->{$key}->{$val}) {
        my $retry_msg = "Value '$val' is not a valid option.\n";
        $retry_msg .= "Please enter a value";
        $retry_msg .= _add_valid_values_disp($key, $valid_values);
        $val = prompt($retry_msg, $default);
    }
    return $val;
}

=head2 get_target_directories

Creates a hash mapping from symbols for installation target
directories to actual directory paths.

Also returns a hash indicating targets for which
files need not be copied -- this is used for the 'dev'
mode installation, where some files are installed in place.

=cut

sub get_target_directories {
    my $config = shift;

    my $base = $config->{'INSTALL_BASE'};
    my $mode = $config->{'INSTALL_MODE'};

    # get last component of install base directory
    # to treat as package name
    my ($volume, $directories, $file) = File::Spec->splitpath($base, 1);

    my @basedir = File::Spec->splitdir($directories);

	# for Win32 we need to prepend the volume to the directory path
	if ( $^O eq 'MSWin32' ) { shift @basedir; unshift @basedir, $volume; }
	elsif ( $^O eq 'cygwin' ) { shift @basedir; unshift @basedir, 'c:'; }   # in a cygwin environment, $volume is returned empty

    my $package = pop @basedir;


    my %dirmap = ();
    my %skipdirs = ();
    if ($mode eq 'single') {
        $dirmap{'INTRANET_CGI_DIR'} = File::Spec->catdir(@basedir, $package, 'intranet', 'cgi-bin');
        $dirmap{'INTRANET_TMPL_DIR'} = File::Spec->catdir(@basedir, $package, 'intranet', 'htdocs', 'intranet-tmpl');
        $dirmap{'INTRANET_WWW_DIR'} = File::Spec->catdir(@basedir, $package, 'intranet', 'htdocs');
        $dirmap{'OPAC_CGI_DIR'} = File::Spec->catdir(@basedir, $package, 'opac', 'cgi-bin');
        $dirmap{'OPAC_TMPL_DIR'} = File::Spec->catdir(@basedir, $package, 'opac', 'htdocs', 'opac-tmpl');
        $dirmap{'OPAC_WWW_DIR'} = File::Spec->catdir(@basedir, $package, 'opac', 'htdocs');
        $dirmap{'PERL_MODULE_DIR'} = File::Spec->catdir(@basedir, $package, 'lib');
        $dirmap{'KOHA_CONF_DIR'} = File::Spec->catdir(@basedir, $package, 'etc');
        $dirmap{'ZEBRA_CONF_DIR'} = File::Spec->catdir(@basedir, $package, 'etc', 'zebradb');
        $dirmap{'PAZPAR2_CONF_DIR'} = File::Spec->catdir(@basedir, $package, 'etc', 'pazpar2');
        $dirmap{'MISC_DIR'} = File::Spec->catdir(@basedir, $package, 'misc');
        $dirmap{'SCRIPT_DIR'} = File::Spec->catdir(@basedir, $package, 'bin');
        $dirmap{'SCRIPT_NONDEV_DIR'} = $dirmap{'SCRIPT_DIR'};
        $dirmap{'MAN_DIR'} = File::Spec->catdir(@basedir, $package, 'man');
        $dirmap{'DOC_DIR'} = File::Spec->catdir(@basedir, $package, 'doc');
        $dirmap{'ZEBRA_LOCK_DIR'} = File::Spec->catdir(@basedir, $package, 'var', 'lock', 'zebradb');
        $dirmap{'LOG_DIR'} =  File::Spec->catdir(@basedir, $package, 'var', 'log');
        $dirmap{'ZEBRA_DATA_DIR'} =  File::Spec->catdir(@basedir, $package, 'var', 'lib', 'zebradb');
        $dirmap{'ZEBRA_RUN_DIR'} =  File::Spec->catdir(@basedir, $package, 'var', 'run', 'zebradb');
    } elsif ($mode eq 'dev') {
        my $curdir = File::Spec->rel2abs(File::Spec->curdir());
        $dirmap{'INTRANET_CGI_DIR'} = File::Spec->catdir($curdir);
        $skipdirs{'INTRANET_CGI_DIR'} = 1;
        $dirmap{'INTRANET_TMPL_DIR'} = File::Spec->catdir($curdir, 'koha-tmpl', 'intranet-tmpl');
        $skipdirs{'INTRANET_TMPL_DIR'} = 1;
        $dirmap{'INTRANET_WWW_DIR'} = File::Spec->catdir($curdir, 'koha-tmpl');
        $skipdirs{'INTRANET_WWW_DIR'} = 1;
        $dirmap{'OPAC_CGI_DIR'} = File::Spec->catdir($curdir);
        $skipdirs{'OPAC_CGI_DIR'} = 1;
        $dirmap{'OPAC_TMPL_DIR'} = File::Spec->catdir($curdir, 'koha-tmpl', 'opac-tmpl');
        $skipdirs{'OPAC_TMPL_DIR'} = 1;
        $dirmap{'OPAC_WWW_DIR'} = File::Spec->catdir($curdir, 'koha-tmpl');
        $skipdirs{'OPAC_WWW_DIR'} = 1;
        $dirmap{'PERL_MODULE_DIR'} = File::Spec->catdir($curdir);
        $skipdirs{'PERL_MODULE_DIR'} = 1;
        $dirmap{'KOHA_CONF_DIR'} = File::Spec->catdir(@basedir, $package, 'etc');
        $dirmap{'ZEBRA_CONF_DIR'} = File::Spec->catdir(@basedir, $package, 'etc', 'zebradb');
        $dirmap{'PAZPAR2_CONF_DIR'} = File::Spec->catdir(@basedir, $package, 'etc', 'pazpar2');
        $dirmap{'MISC_DIR'} = File::Spec->catdir(@basedir, $package, 'misc');
        $dirmap{'SCRIPT_DIR'} = File::Spec->catdir(@basedir, $package, 'bin');
        $dirmap{'SCRIPT_NONDEV_DIR'} = $dirmap{'SCRIPT_DIR'};
        $skipdirs{'SCRIPT_NONDEV_DIR'} = 1;
        $dirmap{'MAN_DIR'} = File::Spec->catdir(@basedir, $package, 'man');
        $dirmap{'DOC_DIR'} = File::Spec->catdir(@basedir, $package, 'doc');
        $dirmap{'ZEBRA_LOCK_DIR'} = File::Spec->catdir(@basedir, $package, 'var', 'lock', 'zebradb');
        $dirmap{'LOG_DIR'} =  File::Spec->catdir(@basedir, $package, 'var', 'log');
        $dirmap{'ZEBRA_DATA_DIR'} =  File::Spec->catdir(@basedir, $package, 'var', 'lib', 'zebradb');
        $dirmap{'ZEBRA_RUN_DIR'} =  File::Spec->catdir(@basedir, $package, 'var', 'run', 'zebradb');
    } else {
        # mode is standard, i.e., 'fhs'
        $dirmap{'INTRANET_CGI_DIR'} = File::Spec->catdir(@basedir, $package, 'intranet', 'cgi-bin');
        $dirmap{'INTRANET_TMPL_DIR'} = File::Spec->catdir(@basedir, $package, 'intranet', 'htdocs', 'intranet-tmpl');
        $dirmap{'INTRANET_WWW_DIR'} = File::Spec->catdir(@basedir, $package, 'intranet', 'htdocs');
        $dirmap{'OPAC_CGI_DIR'} = File::Spec->catdir(@basedir, $package, 'opac', 'cgi-bin');
        $dirmap{'OPAC_TMPL_DIR'} = File::Spec->catdir(@basedir, $package, 'opac', 'htdocs', 'opac-tmpl');
        $dirmap{'OPAC_WWW_DIR'} = File::Spec->catdir(@basedir, $package, 'opac', 'htdocs');
        $dirmap{'PERL_MODULE_DIR'} = File::Spec->catdir(@basedir, $package, 'lib');
        $dirmap{'KOHA_CONF_DIR'} = File::Spec->catdir(File::Spec->rootdir(), 'etc', $package);
        $dirmap{'ZEBRA_CONF_DIR'} = File::Spec->catdir(File::Spec->rootdir(), 'etc', $package, 'zebradb');
        $dirmap{'PAZPAR2_CONF_DIR'} = File::Spec->catdir(File::Spec->rootdir(), 'etc', $package, 'pazpar2');
        $dirmap{'MISC_DIR'} = File::Spec->catdir(@basedir, $package, 'misc');
        $dirmap{'SCRIPT_DIR'} = File::Spec->catdir(@basedir, $package, 'bin');
        $dirmap{'SCRIPT_NONDEV_DIR'} = $dirmap{'SCRIPT_DIR'};
        $dirmap{'MAN_DIR'} = File::Spec->catdir(@basedir, $package, 'man');
        $dirmap{'DOC_DIR'} = File::Spec->catdir(@basedir, $package, 'doc');
        $dirmap{'ZEBRA_LOCK_DIR'} = File::Spec->catdir(File::Spec->rootdir(), 'var', 'lock', $package, 'zebradb');
        $dirmap{'LOG_DIR'} =  File::Spec->catdir(File::Spec->rootdir(), 'var', 'log', $package);
        $dirmap{'ZEBRA_DATA_DIR'} =  File::Spec->catdir(File::Spec->rootdir(), 'var', 'lib', $package, 'zebradb');
        $dirmap{'ZEBRA_RUN_DIR'} =  File::Spec->catdir(File::Spec->rootdir(), 'var', 'run', $package, 'zebradb');
    }

    _get_env_overrides(\%dirmap);
    _get_argv_overrides(\%dirmap);
    _add_destdir(\%dirmap) unless ($^O eq 'MSWin32');

    return \%dirmap, \%skipdirs;
}

=head2 get_test_dir

Map a directory target to the corresponding path for
the test suite.

=cut

sub get_test_dir {
    my ($dirname) = @_;

    my @basedir = (File::Spec->rel2abs(File::Spec->curdir()), 't', 'run');
    if (exists $test_suite_override_dirs{$dirname}) {
        return File::Spec->catdir(@basedir, @{ $test_suite_override_dirs{$dirname} });
    } else {
        return;
    }

}

sub _get_env_overrides {
    my $dirmap = shift;

    foreach my $key (keys %$dirmap) {
        if (exists $ENV{$key}) {
            $dirmap->{$key} = $ENV{$key};
            print "Setting $key from environment\n";
        }
    }
}

sub _get_argv_overrides {
    my $dirmap = shift;

    my @new_argv = ();
    for (my $i = 0; $i <= $#ARGV; $i++) {
        if ($ARGV[$i] =~ /^([^=]+)=([^=]+)$/ and exists $dirmap->{$1}) {
            $dirmap->{$1} = $2;
        } else {
            push @new_argv, $ARGV[$i];
        }
    }
    @ARGV = @new_argv;
}

sub _strip_destdir {
    my $dir = shift;
    $dir =~ s/^\$\(DESTDIR\)//;
    return $dir;
}

sub _add_destdir {
    my $dirmap = shift;

    foreach my $key (keys %$dirmap) {
        $dirmap->{$key} = '$(DESTDIR)'.$dirmap->{$key};
    }
}

sub display_configuration {
    my $config = shift;
    my $dirmap = shift;
    print "\n\nKoha will be installed with the following configuration parameters:\n\n";
    foreach my $key (sort keys %$config) {
        print sprintf("%-25.25s%s\n", $key, $config->{$key});
    }

    print "\nand in the following directories:\n\n";
    foreach my $key (sort keys %$dirmap) {
        print sprintf("%-25.25s%s\n", $key, $dirmap->{$key});
    }
    print "\n\nTo change any configuration setting, please run\n";
    print "perl Makefile.PL again.  To override one of the target\n";
    print "directories, you can do so on the command line like this:\n";
    print "\nperl Makefile.PL PERL_MODULE_DIR=/usr/share/perl/5.8\n\n";
    print "You can also set different default values for parameters\n";
    print "or override directory locations by using environment variables.\n";
    print "\nFor example:\n\n";
    print "export DB_USER=my_koha\n";
    print "perl Makefile.PL\n";
    print "\nor\n\n";
    print "DB_USER=my_koha DOC_DIR=/usr/local/info perl Makefile.PL\n\n";
    print "If installing on a Win32 platform, be sure to use:\n";
    print "'dmake -x MAXLINELENGTH=300000'\n\n";
}

=head2 find_zebra

Attempt to find Zebra - check user's PATH and
a few other directories for zebrasrv and zebraidx.

FIXME: doesn't handle Win32

=cut

sub find_zebra {
    my @search_dirs = map {
                            my $abs = File::Spec->rel2abs($_);
                            my ($toss, $directories);
                            ($toss, $directories, $toss) = File::Spec->splitpath($abs, 1);
                            $directories;
                        }  split /:/, $ENV{PATH};
    push @search_dirs, qw(/usr/local/bin /opt/local/bin /usr/bin);
    my @zebrasrv_dirs = grep { -x File::Spec->catpath('', $_, 'zebrasrv') } @search_dirs;
    return unless @zebrasrv_dirs;
    # verify that directory that contains zebrasrv also contains zebraidx
    foreach my $dir (@zebrasrv_dirs) {
        return $dir if -x File::Spec->catpath('', $dir, 'zebraidx');
    }
    return;
}

package MY;

# This will have to be reworked in order to accommodate Win32...

sub test {
    my $self = shift;
    my $test = $self->SUPER::test(@_);
    $test =~ s!\$\(INST_LIB\)!blib/PERL_MODULE_DIR!g;

    # set KOHA_CONF
    $test =~ s!\$\(FULLPERLRUN\)!KOHA_CONF=blib/KOHA_CONF_DIR/koha-conf.xml \$(FULLPERLRUN)!g;
    return $test;
}

sub install {
    my $self = shift;
    my $install = "";
    # NOTE: we're *not* doing this: my $install = $self->SUPER::install(@_);
    # This means that we're completely overriding EU::MM's default
    # installation and uninstallation targets.

# If installation is on Win32, we need to do permissions different from *nix
    if ( $^O =~ /darwin|linux|cygwin|freebsd|solaris/ ) { # this value needs to be verified for each platform and modified accordingly
	    foreach my $key (sort keys %$target_directories) {
		    $install .= qq(
KOHA_INST_$key = blib/$key
KOHA_DEST_$key = $target_directories->{$key}
)			unless ($config{'INSTALL_ZEBRA'} ne "yes" and $key =~ /ZEBRA/) or exists $skip_directories->{$key};
		}
		$install .= qq(
install :: all install_koha set_koha_ownership set_koha_permissions warn_koha_env_vars
\t\$(NOECHO) \$(NOOP)
);
			$install .= "install_koha ::\n";
			$install .= "\t\$(NOECHO) umask 022; \$(MOD_INSTALL) \\\n";
			foreach my $key (sort keys %$target_directories) {
				$install .= "\t\t\$(KOHA_INST_$key) \$(KOHA_DEST_$key) \\\n"
					unless ($config{'INSTALL_ZEBRA'} ne "yes" and $key =~ /ZEBRA/) or exists $skip_directories->{$key};
			}
			$install .= "\t\t\$(INST_MAN1DIR) \$(DESTINSTALLMAN1DIR) \\\n";
			$install .= "\t\t\$(INST_MAN3DIR) \$(DESTINSTALLMAN3DIR)\n";

			$install .= "\n";
			$install .= "set_koha_ownership ::\n";
# Do not try to change ownership if DESTDIR is set
			if ($config{'INSTALL_MODE'} eq 'standard' and $config{'KOHA_USER'} ne "root") {
				foreach my $key (sort keys %$target_directories) {
					$install .= "\t\$(NOECHO) if test -z \"\$(DESTDIR)\"; then chown -R $config{'KOHA_USER'}:$config{'KOHA_GROUP'} \$(KOHA_DEST_$key); fi\n"
						unless ($config{'INSTALL_ZEBRA'} ne "yes" and $key =~ /ZEBRA/) or exists $skip_directories->{$key};
				}
			} else {
				$install .= "\t\t\$(NOECHO) \$(NOOP)\n\n";
			}

			$install .= "\n";
			$install .= "set_koha_permissions ::\n";
			# This is necessary because EU::MM installs files
			# as either 0444 or 0555, and we want the owner
			# of Koha's files to have write permission by default.
			foreach my $key (sort keys %$target_directories) {
				$install .= "\t\$(NOECHO) chmod -R u+w \$(KOHA_DEST_$key)\n"
					unless ($config{'INSTALL_ZEBRA'} ne "yes" and $key =~ /ZEBRA/) or exists $skip_directories->{$key};
			}
	}
	elsif ($^O eq 'MSWin32' ) {	# On Win32, the install probably needs to be done under the user account koha will be running as...
								# We can attempt some creative things with command line utils such as CACLS which allows permission
								# management from Win32 cmd.exe, but permissions really only apply to NTFS.
	    foreach my $key (sort keys %$target_directories) {
		    $install .= qq(
KOHA_INST_$key = blib/$key
KOHA_DEST_$key = $target_directories->{$key}
)			unless ($config{'INSTALL_ZEBRA'} ne "yes" and $key =~ /ZEBRA/) or exists $skip_directories->{$key};
		}
		$install .= qq(
install :: all install_koha warn_koha_env_vars
\t\$(NOECHO) \$(NOOP)
);
		$install .= "install_koha ::\n";
		$install .= "\t\$(MOD_INSTALL) \\\n";
		foreach my $key (sort keys %$target_directories) {
			$install .= "\t\t\$(KOHA_INST_$key) \$(KOHA_DEST_$key) \\\n"
				unless ($config{'INSTALL_ZEBRA'} ne "yes" and $key =~ /ZEBRA/) or exists $skip_directories->{$key};
		}
	}
	$install .= "\n";

    $install .= "warn_koha_env_vars ::\n";
    $install .= "\t\$(NOECHO) \$(ECHO)\n";
    $install .= "\t\$(NOECHO) \$(ECHO) Koha\\'s files have now been installed. \n";
    $install .= "\t\$(NOECHO) \$(ECHO)\n";
    $install .= "\t\$(NOECHO) \$(ECHO) In order to use Koha\\'s command-line batch jobs,\n";
    $install .= "\t\$(NOECHO) \$(ECHO) you should set the following environment variables:\n";
    $install .= "\t\$(NOECHO) \$(ECHO)\n";
    $install .= "\t\$(NOECHO) \$(ECHO) export KOHA_CONF=\$(KOHA_DEST_KOHA_CONF_DIR)/koha-conf.xml\n";
    $install .= "\t\$(NOECHO) \$(ECHO) export PERL5LIB=$target_directories->{'PERL_MODULE_DIR'}\n";
    $install .= "\t\$(NOECHO) \$(ECHO)\n";
    $install .= "\t\$(NOECHO) \$(ECHO) For other post-installation tasks, please consult the README.\n";
    $install .= "\t\$(NOECHO) \$(ECHO)\n";

    if ($config{'INSTALL_ZEBRA'} eq "yes") {
        $install .= _update_zebra_conf_target();
    }

    $install .= upgrade();

    return $install;
}

=head2 _update_zebra_conf_target

Add an installation target for updating
Zebra's configuration files.

=cut

sub _update_zebra_conf_target {

    my $target = "\nupdate_zebra_conf ::\n";
    $target .= "\tumask 022; \$(MOD_INSTALL) \\\n";
    $target .= "\t\t\$(KOHA_INST_ZEBRA_CONF_DIR) \$(KOHA_DEST_ZEBRA_CONF_DIR) \n";
    $target .= "\t\$(NOECHO) chmod -R u+w \$(KOHA_DEST_ZEBRA_CONF_DIR)\n" unless $^O eq "MSWin32";
    $target .= "\tumask 022; \$(MOD_INSTALL) \\\n";
    $target .= "\t\t\$(KOHA_INST_PAZPAR2_CONF_DIR) \$(KOHA_DEST_PAZPAR2_CONF_DIR) \n";
    $target .= "\t\$(NOECHO) chmod -R u+w \$(KOHA_DEST_PAZPAR2_CONF_DIR)\n" unless $^O eq "MSWin32";

    return $target;
}

sub upgrade {
    my $upgrade = "";

    my $backup_suffix;
    if (exists $install_log_values{'KOHA_INSTALLED_VERSION'}) {
        my $version = $install_log_values{'KOHA_INSTALLED_VERSION'};
        $version =~ s/\./_/g;
        $backup_suffix = "_koha_$version";
    } else {
        $backup_suffix = "_upgrade_backup";
    }

    $upgrade .= qq/
MOD_BACKUP = \$(ABSPERLRUN) -Minstall_misc::UpgradeBackup -e 'backup_changed_files({\@ARGV}, '$backup_suffix', '\''\$(VERBINST)'\'', '\''\$(UNINST)'\'');' --

upgrade :: make_upgrade_backup install
\t\$(NOECHO) \$(NOOP)
make_upgrade_backup ::
\t\$(NOECHO) umask 022; \$(MOD_BACKUP) \\
/;
    foreach my $key (qw/KOHA_CONF_DIR INTRANET_TMPL_DIR INTRANET_WWW_DIR OPAC_TMPL_DIR OPAC_WWW_DIR
                     PAZPAR2_CONF_DIR ZEBRA_CONF_DIR/) {
    	$upgrade .= "\t\t\$(KOHA_INST_$key) \$(KOHA_DEST_$key) \\\n"
            unless ($config{'INSTALL_ZEBRA'} ne "yes" and $key =~ /ZEBRA/) or
                   exists $skip_directories->{$key} or
                   not exists $target_directories->{$key};
    }
    $upgrade =~ s/\\\n$/\n/;

    return $upgrade;
}

sub postamble {
    # put directory mappings into Makefile
    # so that Make will export as environment
    # variables -- this is for the use of
    # rewrite-confg.PL

    # quote '$' in the two password parameters
    my %config = %config;
    $config{'DB_PASS'} =~ s/\$/\$\$/g;
    if ($config{'INSTALL_ZEBRA'} eq "yes") {
        $config{'ZEBRA_PASS'} =~ s/\$/\$\$/g;
    }

    my $env;
	# Hereagain, we must alter syntax per platform...
	if ( $^O eq 'MSWin32' ) {
		# NOTE: it is imperative that there be no whitespaces in ENV=value...
		$env = join("\n", map { "__${_}__=$target_directories->{$_}" } keys %$target_directories);
		$env .= "\n\n";
		$env .= join("\n", map { "__${_}__=$config{$_}" } keys %config);
	}
    else {
		$env = join("\n", map { "export __${_}__ := $target_directories->{$_}" } keys %$target_directories);
		$env .= "\n\n";
		$env .= join("\n", map { "export __${_}__ := $config{$_}" } keys %config);
	}

    if ( $config{'RUN_DATABASE_TESTS'} eq 'yes' ) {
        if ( open( my $confhandle, '>', 't/test-config.txt' ) ) {
            print $confhandle "# This configuration file lets the t/Makefile prepare a test koha-conf.xml file.\n";
            print $confhandle "# It is generated by the top-level Makefile.PL.\n";
            print $confhandle "# It is separate from the standard koha-conf.xml so that you can edit this by hand and test with different configurations.\n";

            # these directories will be relocated to the 't' directory
            foreach my $dirname ( keys %$target_directories ) {
                my $dir = main::_strip_destdir( $target_directories->{$dirname} );
                if ( exists $test_suite_override_dirs{$dirname} ) {
                    $dir = main::get_test_dir($dirname);
                }
                print $confhandle "$dirname = $dir\n"
            }
            print $confhandle "\n";

            print $confhandle join( "\n", map { "$_ = $config{$_}" } keys( %config ) ), "\n";
            close( $confhandle );
        } else {
            warn 'unable to open conf file for database dependent tests: $!';
        }

    }
    return "$env\n";
}


__END__


=head1 SEE ALSO

ExtUtils::MakeMaker(3)

=head1 AUTHORS

MJ Ray mjr at phonecoop.coop
Galen Charlton galen.charlton at liblime.com

=cut
FIXME: deal with .htaccess<|MERGE_RESOLUTION|>--- conflicted
+++ resolved
@@ -261,12 +261,7 @@
   './errors'                    => {target => 'INTRANET_CGI_DIR'},
   './koha-tmpl/intranet-tmpl'   => {target => 'INTRANET_TMPL_DIR', trimdir => -1},
   './koha-tmpl/opac-tmpl'       => {target => 'OPAC_TMPL_DIR', trimdir => -1},
-<<<<<<< HEAD
-  './koha-tmpl/robots.txt'      => {target => 'OPAC_WWW_DIR', trimdir => -1},
   './kohaversion.pl'            => 'INTRANET_CGI_DIR', 
-=======
-  './kohaversion.pl'            => 'INTRANET_CGI_DIR',
->>>>>>> ff13d25b
   './labels'                    => 'INTRANET_CGI_DIR',
   './mainpage.pl'               => 'INTRANET_CGI_DIR',
   './Makefile.PL'               => 'NONE',
