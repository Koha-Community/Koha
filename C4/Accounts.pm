package C4::Accounts;

# Copyright 2000-2002 Katipo Communications
#
# This file is part of Koha.
#
# Koha is free software; you can redistribute it and/or modify it under the
# terms of the GNU General Public License as published by the Free Software
# Foundation; either version 2 of the License, or (at your option) any later
# version.
#
# Koha is distributed in the hope that it will be useful, but WITHOUT ANY
# WARRANTY; without even the implied warranty of MERCHANTABILITY or FITNESS FOR
# A PARTICULAR PURPOSE.  See the GNU General Public License for more details.
#
# You should have received a copy of the GNU General Public License along with
# Koha; if not, write to the Free Software Foundation, Inc., 59 Temple Place,
# Suite 330, Boston, MA  02111-1307 USA

# $Id$

use strict;
require Exporter;
use C4::Context;
use C4::Stats;
use C4::Members;

#use C4::Circulation;
use vars qw($VERSION @ISA @EXPORT);

# set the version for version checking
$VERSION = do { my @v = '$Revision$' =~ /\d+/g;
    shift(@v) . "." . join( "_", map { sprintf "%03d", $_ } @v );
};

=head1 NAME

C4::Accounts - Functions for dealing with Koha accounts

=head1 SYNOPSIS

use C4::Accounts;

=head1 DESCRIPTION

The functions in this module deal with the monetary aspect of Koha,
including looking up and modifying the amount of money owed by a
patron.

=head1 FUNCTIONS

=cut

@ISA    = qw(Exporter);
@EXPORT = qw(&recordpayment &fixaccounts &makepayment &manualinvoice
  &getnextacctno &reconcileaccount);

=head2 recordpayment

  &recordpayment($borrowernumber, $payment);

Record payment by a patron. C<$borrowernumber> is the patron's
borrower number. C<$payment> is a floating-point number, giving the
amount that was paid. 

Amounts owed are paid off oldest first. That is, if the patron has a
$1 fine from Feb. 1, another $1 fine from Mar. 1, and makes a payment
of $1.50, then the oldest fine will be paid off in full, and $0.50
will be credited to the next one.

=cut

#'
sub recordpayment {

    #here we update both the accountoffsets and the account lines
    my ( $borrowernumber, $data ) = @_;
    my $dbh        = C4::Context->dbh;
    my $newamtos   = 0;
    my $accdata    = "";
    my $branch     = C4::Context->userenv->{'branch'};
    my $amountleft = $data;

    # begin transaction
    my $nextaccntno = getnextacctno($borrowernumber);

    # get lines with outstanding amounts to offset
    my $sth = $dbh->prepare(
        "SELECT * FROM accountlines
  WHERE (borrowernumber = ?) AND (amountoutstanding<>0)
  ORDER BY date"
    );
    $sth->execute($borrowernumber);

    # offset transactions
    while ( ( $accdata = $sth->fetchrow_hashref ) and ( $amountleft > 0 ) ) {
        if ( $accdata->{'amountoutstanding'} < $amountleft ) {
            $newamtos = 0;
            $amountleft -= $accdata->{'amountoutstanding'};
        }
        else {
            $newamtos   = $accdata->{'amountoutstanding'} - $amountleft;
            $amountleft = 0;
        }
        my $thisacct = $accdata->{accountno};
        my $usth     = $dbh->prepare(
            "UPDATE accountlines SET amountoutstanding= ?
     WHERE (borrowernumber = ?) AND (accountno=?)"
        );
        $usth->execute( $newamtos, $borrowernumber, $thisacct );
        $usth->finish;
        $usth = $dbh->prepare(
            "INSERT INTO accountoffsets
     (borrowernumber, accountno, offsetaccount,  offsetamount)
     VALUES (?,?,?,?)"
        );
        $usth->execute( $borrowernumber, $accdata->{'accountno'},
            $nextaccntno, $newamtos );
        $usth->finish;
    }

    # create new line
    my $usth = $dbh->prepare(
        "INSERT INTO accountlines
  (borrowernumber, accountno,date,amount,description,accounttype,amountoutstanding)
  VALUES (?,?,now(),?,'Payment,thanks','Pay',?)"
    );
    $usth->execute( $borrowernumber, $nextaccntno, 0 - $data, 0 - $amountleft );
    $usth->finish;
    UpdateStats( $branch, 'payment', $data, '', '', '', $borrowernumber );
    $sth->finish;
}

=head2 makepayment

  &makepayment($borrowernumber, $acctnumber, $amount, $branchcode);

Records the fact that a patron has paid off the entire amount he or
she owes.

C<$borrowernumber> is the patron's borrower number. C<$acctnumber> is
the account that was credited. C<$amount> is the amount paid (this is
only used to record the payment. It is assumed to be equal to the
amount owed). C<$branchcode> is the code of the branch where payment
was made.

=cut

#'
# FIXME - I'm not at all sure about the above, because I don't
# understand what the acct* tables in the Koha database are for.
sub makepayment {

    #here we update both the accountoffsets and the account lines
    #updated to check, if they are paying off a lost item, we return the item
    # from their card, and put a note on the item record
    my ( $borrowernumber, $accountno, $amount, $user, $branch ) = @_;
    my $dbh = C4::Context->dbh;

    # begin transaction
    my $nextaccntno = getnextacctno($borrowernumber);
    my $newamtos    = 0;
    my $sth =
      $dbh->prepare(
        "SELECT * FROM accountlines WHERE  borrowernumber=? AND accountno=?");
    $sth->execute( $borrowernumber, $accountno );
    my $data = $sth->fetchrow_hashref;
    $sth->finish;

    $dbh->do(
        "UPDATE  accountlines
        SET     amountoutstanding = 0
        WHERE   borrowernumber = $borrowernumber
          AND   accountno = $accountno
        "
    );

    #  print $updquery;
    $dbh->do( "
        INSERT INTO     accountoffsets
                        (borrowernumber, accountno, offsetaccount,
                         offsetamount)
        VALUES          ($borrowernumber, $accountno, $nextaccntno, $newamtos)
        " );

    # create new line
    my $payment = 0 - $amount;
    $dbh->do( "
        INSERT INTO     accountlines
                        (borrowernumber, accountno, date, amount,
                         description, accounttype, amountoutstanding)
        VALUES          ($borrowernumber, $nextaccntno, now(), $payment,
                        'Payment,thanks - $user', 'Pay', 0)
        " );

    # FIXME - The second argument to &UpdateStats is supposed to be the
    # branch code.
    # UpdateStats is now being passed $accountno too. MTJ
    UpdateStats( $user, 'payment', $amount, '', '', '', $borrowernumber,
        $accountno );
    $sth->finish;

    #check to see what accounttype
    if ( $data->{'accounttype'} eq 'Rep' || $data->{'accounttype'} eq 'L' ) {
        returnlost( $borrowernumber, $data->{'itemnumber'} );
    }
}

=head2 getnextacctno

  $nextacct = &getnextacctno($borrowernumber);

Returns the next unused account number for the patron with the given
borrower number.

=cut

#'
# FIXME - Okay, so what does the above actually _mean_?
sub getnextacctno {
    my ($borrowernumber) = @_;
    my $nextaccntno      = 1;
    my $dbh              = C4::Context->dbh;
    my $sth              = $dbh->prepare(
        "SELECT * FROM accountlines
                                WHERE (borrowernumber = ?)
                                ORDER BY accountno DESC"
    );
    $sth->execute($borrowernumber);
    if ( my $accdata = $sth->fetchrow_hashref ) {
        $nextaccntno = $accdata->{'accountno'} + 1;
    }
    $sth->finish;
    return ($nextaccntno);
}

=head2 fixaccounts

  &fixaccounts($borrowernumber, $accountnumber, $amount);

=cut

#'
# FIXME - I don't understand what this function does.
sub fixaccounts {
    my ( $borrowernumber, $accountno, $amount ) = @_;
    my $dbh = C4::Context->dbh;
    my $sth = $dbh->prepare(
        "SELECT * FROM accountlines WHERE borrowernumber=?
     AND accountno=?"
    );
    $sth->execute( $borrowernumber, $accountno );
    my $data = $sth->fetchrow_hashref;

    # FIXME - Error-checking
    my $diff        = $amount - $data->{'amount'};
    my $outstanding = $data->{'amountoutstanding'} + $diff;
    $sth->finish;

    $dbh->do(<<EOT);
        UPDATE  accountlines
        SET     amount = '$amount',
                amountoutstanding = '$outstanding'
        WHERE   borrowernumber = $borrowernumber
          AND   accountno = $accountno
EOT
}

# FIXME - Never used, but not exported, either.
sub returnlost {
    my ( $borrowernumber, $itemnum ) = @_;
    my $dbh      = C4::Context->dbh;
    my $borrower = GetMember( $borrowernumber, 'borrowernumber' );
    my $sth      = $dbh->prepare(
        "UPDATE issues SET returndate=now() WHERE
  borrowernumber=? AND itemnumber=? AND returndate IS NULL"
    );
    $sth->execute( $borrowernumber, $itemnum );
    $sth->finish;
    my @datearr = localtime(time);
    my $date =
      ( 1900 + $datearr[5] ) . "-" . ( $datearr[4] + 1 ) . "-" . $datearr[3];
    my $bor =
"$borrower->{'firstname'} $borrower->{'surname'} $borrower->{'cardnumber'}";
    $sth = $dbh->prepare("UPDATE items SET paidfor=? WHERE itemnumber=?");
    $sth->execute( "Paid for by $bor $date", $itemnum );
    $sth->finish;
}

=head2 manualinvoice

  &manualinvoice($borrowernumber, $itemnumber, $description, $type,
                 $amount, $user);

C<$borrowernumber> is the patron's borrower number.
C<$description> is a description of the transaction.
C<$type> may be one of C<CS>, C<CB>, C<CW>, C<CF>, C<CL>, C<N>, C<L>,
or C<REF>.
C<$itemnumber> is the item involved, if pertinent; otherwise, it
should be the empty string.

=cut

#'
# FIXME - Okay, so what does this function do, really?
sub manualinvoice {
    my ( $borrowernumber, $itemnum, $desc, $type, $amount, $user ) = @_;
    my $dbh      = C4::Context->dbh;
    my $notifyid = 0;
    my $insert;
    $itemnum =~ s/ //g;
    my $accountno  = getnextacctno($borrowernumber);
    my $amountleft = $amount;

    if (   $type eq 'CS'
        || $type eq 'CB'
        || $type eq 'CW'
        || $type eq 'CF'
        || $type eq 'CL' )
    {
        my $amount2 = $amount * -1;    # FIXME - $amount2 = -$amount
        $amountleft =
          fixcredit( $borrowernumber, $amount2, $itemnum, $type, $user );
    }
    if ( $type eq 'N' ) {
        $desc .= "New Card";
    }
    if ( $type eq 'F' ) {
        $desc .= "Fine";
    }
    if ( $type eq 'A' ) {
        $desc .= "Account Management fee";
    }
    if ( $type eq 'M' ) {
        $desc .= "Sundry";
    }

    if ( $type eq 'L' && $desc eq '' ) {

        $desc = "Lost Item";
    }
    if ( $type eq 'REF' ) {
        $desc .= "Cash Refund";
        $amountleft = refund( '', $borrowernumber, $amount );
    }
    if (   ( $type eq 'L' )
        or ( $type eq 'F' )
        or ( $type eq 'A' )
        or ( $type eq 'N' )
        or ( $type eq 'M' ) )
    {
        $notifyid = 1;
    }

    if ( $itemnum ne '' ) {
        $desc .= " " . $itemnum;
        my $sth = $dbh->prepare(
            "INSERT INTO  accountlines
                        (borrowernumber, accountno, date, amount, description, accounttype, amountoutstanding, itemnumber,notify_id)
<<<<<<< HEAD
        VALUES (?, ?, now(), ?,?, ?,?,?,?)"
        );

#     $sth->execute($borrowernumber, $accountno, $amount, $desc, $type, $amountleft, $data->{'itemnumber'});
        $sth->execute( $borrowernumber, $accountno, $amount, $desc, $type,
            $amountleft, $itemnum, $notifyid );
    }
    else {
        my $sth = $dbh->prepare(
            "INSERT INTO  accountlines
=======
        VALUES (?, ?, now(), ?,?, ?,?,?,?)");
     $sth->execute($borrowernumber, $accountno, $amount, $desc, $type, $amountleft, $itemnum,$notifyid) || return $sth->errstr;
  } else {
    my $sth=$dbh->prepare("INSERT INTO  accountlines
>>>>>>> e24c2479
            (borrowernumber, accountno, date, amount, description, accounttype, amountoutstanding,notify_id)
            VALUES (?, ?, now(), ?, ?, ?, ?,?)"
        );
        $sth->execute( $borrowernumber, $accountno, $amount, $desc, $type,
            $amountleft, $notifyid );
    }
}

=head2 fixcredit

 $amountleft = &fixcredit($borrowernumber, $data, $barcode, $type, $user);

 This function is only used internally, not exported.
 FIXME - Figure out what this function does, and write it down.

=cut

sub fixcredit {

    #here we update both the accountoffsets and the account lines
    my ( $borrowernumber, $data, $barcode, $type, $user ) = @_;
    my $dbh        = C4::Context->dbh;
    my $newamtos   = 0;
    my $accdata    = "";
    my $amountleft = $data;
    if ( $barcode ne '' ) {
        my $item        = GetBiblioFromItemNumber( '', $barcode );
        my $nextaccntno = getnextacctno($borrowernumber);
        my $query       = "SELECT * FROM accountlines WHERE (borrowernumber=?
    AND itemnumber=? AND amountoutstanding > 0)";
        if ( $type eq 'CL' ) {
            $query .= " AND (accounttype = 'L' OR accounttype = 'Rep')";
        }
        elsif ( $type eq 'CF' ) {
            $query .= " AND (accounttype = 'F' OR accounttype = 'FU' OR
      accounttype='Res' OR accounttype='Rent')";
        }
        elsif ( $type eq 'CB' ) {
            $query .= " and accounttype='A'";
        }

        #    print $query;
        my $sth = $dbh->prepare($query);
        $sth->execute( $borrowernumber, $item->{'itemnumber'} );
        $accdata = $sth->fetchrow_hashref;
        $sth->finish;
        if ( $accdata->{'amountoutstanding'} < $amountleft ) {
            $newamtos = 0;
            $amountleft -= $accdata->{'amountoutstanding'};
        }
        else {
            $newamtos   = $accdata->{'amountoutstanding'} - $amountleft;
            $amountleft = 0;
        }
        my $thisacct = $accdata->{accountno};
        my $usth     = $dbh->prepare(
            "UPDATE accountlines SET amountoutstanding= ?
     WHERE (borrowernumber = ?) AND (accountno=?)"
        );
        $usth->execute( $newamtos, $borrowernumber, $thisacct );
        $usth->finish;
        $usth = $dbh->prepare(
            "INSERT INTO accountoffsets
     (borrowernumber, accountno, offsetaccount,  offsetamount)
     VALUES (?,?,?,?)"
        );
        $usth->execute( $borrowernumber, $accdata->{'accountno'},
            $nextaccntno, $newamtos );
        $usth->finish;
    }

    # begin transaction
    my $nextaccntno = getnextacctno($borrowernumber);

    # get lines with outstanding amounts to offset
    my $sth = $dbh->prepare(
        "SELECT * FROM accountlines
  WHERE (borrowernumber = ?) AND (amountoutstanding >0)
  ORDER BY date"
    );
    $sth->execute($borrowernumber);

    #  print $query;
    # offset transactions
    while ( ( $accdata = $sth->fetchrow_hashref ) and ( $amountleft > 0 ) ) {
        if ( $accdata->{'amountoutstanding'} < $amountleft ) {
            $newamtos = 0;
            $amountleft -= $accdata->{'amountoutstanding'};
        }
        else {
            $newamtos   = $accdata->{'amountoutstanding'} - $amountleft;
            $amountleft = 0;
        }
        my $thisacct = $accdata->{accountno};
        my $usth     = $dbh->prepare(
            "UPDATE accountlines SET amountoutstanding= ?
     WHERE (borrowernumber = ?) AND (accountno=?)"
        );
        $usth->execute( $newamtos, $borrowernumber, $thisacct );
        $usth->finish;
        $usth = $dbh->prepare(
            "INSERT INTO accountoffsets
     (borrowernumber, accountno, offsetaccount,  offsetamount)
     VALUE (?,?,?,?)"
        );
        $usth->execute( $borrowernumber, $accdata->{'accountno'},
            $nextaccntno, $newamtos );
        $usth->finish;
    }
    $sth->finish;
    $type = "Credit " . $type;
    UpdateStats( $user, $type, $data, $user, '', '', $borrowernumber );
    $amountleft *= -1;
    return ($amountleft);

}

=head2 refund

# FIXME - Figure out what this function does, and write it down.

=cut 

sub refund {

    #here we update both the accountoffsets and the account lines
    my ( $borrowernumber, $data ) = @_;
    my $dbh        = C4::Context->dbh;
    my $newamtos   = 0;
    my $accdata    = "";
    my $amountleft = $data * -1;

    # begin transaction
    my $nextaccntno = getnextacctno($borrowernumber);

    # get lines with outstanding amounts to offset
    my $sth = $dbh->prepare(
        "SELECT * FROM accountlines
  WHERE (borrowernumber = ?) AND (amountoutstanding<0)
  ORDER BY date"
    );
    $sth->execute($borrowernumber);

    #  print $amountleft;
    # offset transactions
    while ( ( $accdata = $sth->fetchrow_hashref ) and ( $amountleft < 0 ) ) {
        if ( $accdata->{'amountoutstanding'} > $amountleft ) {
            $newamtos = 0;
            $amountleft -= $accdata->{'amountoutstanding'};
        }
        else {
            $newamtos   = $accdata->{'amountoutstanding'} - $amountleft;
            $amountleft = 0;
        }

        #     print $amountleft;
        my $thisacct = $accdata->{accountno};
        my $usth     = $dbh->prepare(
            "UPDATE accountlines SET amountoutstanding= ?
     WHERE (borrowernumber = ?) AND (accountno=?)"
        );
        $usth->execute( $newamtos, $borrowernumber, $thisacct );
        $usth->finish;
        $usth = $dbh->prepare(
            "INSERT INTO accountoffsets
     (borrowernumber, accountno, offsetaccount,  offsetamount)
     VALUES (?,?,?,?)"
        );
        $usth->execute( $borrowernumber, $accdata->{'accountno'},
            $nextaccntno, $newamtos );
        $usth->finish;
    }
    $sth->finish;
    return ($amountleft);
}

END { }    # module clean-up code here (global destructor)

1;
__END__


=head1 SEE ALSO

DBI(3)

=cut
<|MERGE_RESOLUTION|>--- conflicted
+++ resolved
@@ -357,23 +357,10 @@
         my $sth = $dbh->prepare(
             "INSERT INTO  accountlines
                         (borrowernumber, accountno, date, amount, description, accounttype, amountoutstanding, itemnumber,notify_id)
-<<<<<<< HEAD
-        VALUES (?, ?, now(), ?,?, ?,?,?,?)"
-        );
-
-#     $sth->execute($borrowernumber, $accountno, $amount, $desc, $type, $amountleft, $data->{'itemnumber'});
-        $sth->execute( $borrowernumber, $accountno, $amount, $desc, $type,
-            $amountleft, $itemnum, $notifyid );
-    }
-    else {
-        my $sth = $dbh->prepare(
-            "INSERT INTO  accountlines
-=======
         VALUES (?, ?, now(), ?,?, ?,?,?,?)");
      $sth->execute($borrowernumber, $accountno, $amount, $desc, $type, $amountleft, $itemnum,$notifyid) || return $sth->errstr;
   } else {
     my $sth=$dbh->prepare("INSERT INTO  accountlines
->>>>>>> e24c2479
             (borrowernumber, accountno, date, amount, description, accounttype, amountoutstanding,notify_id)
             VALUES (?, ?, now(), ?, ?, ?, ?,?)"
         );
