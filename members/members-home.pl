--- conflicted
+++ resolved
@@ -59,11 +59,7 @@
     $template->param(no_branches => 1);
 } 
 else {
-<<<<<<< HEAD
-    $template->param(branchloop=>\@$branchloop);
-=======
     $template->param(branchloop=>\@branchloop);
->>>>>>> ac9fd0cf
 }
 
 @categories=C4::Category->all;
