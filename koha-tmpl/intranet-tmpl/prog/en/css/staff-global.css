--- conflicted
+++ resolved
@@ -1815,7 +1815,6 @@
 	width:35px;
 }
 
-<<<<<<< HEAD
 #cartDetails {
 	background-color : #FFF;
 	border: 1px solid #739acf;
@@ -1854,9 +1853,8 @@
 .results_summary a {
   font-weight: normal;
 }
-=======
+
 img.spinner {
     vertical-align: middle;
     padding-right: 0.3em;
-}
->>>>>>> 17f1530a
+}