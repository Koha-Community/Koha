--- conflicted
+++ resolved
@@ -4189,7 +4189,6 @@
     print "Upgrade to $DBversion done ( Add Self-checkout by Login system preferences )\n";
 }
 
-<<<<<<< HEAD
 $DBversion = "3.03.00.039";
 if (C4::Context->preference("Version") < TransformToNum($DBversion)) {
     $dbh->do("INSERT INTO `systempreferences` (variable,value,explanation,options,type) VALUES('ShowReviewer',1,'If ON, name of reviewer will be shown above comments in OPAC',NULL,'YesNo');");
@@ -4200,13 +4199,13 @@
 if (C4::Context->preference("Version") < TransformToNum($DBversion)) {
     $dbh->do("INSERT INTO `systempreferences` (variable,value,explanation,options,type) VALUES('UseControlNumber',0,'If ON, record control number (w subfields) and control number (001) are used for linking of bibliographic records.','','YesNo');");
     print "Upgrade to $DBversion done (Add syspref UseControlNumber)\n";
-=======
-$DBversion = "3.03.00.XXX";
+}
+
+$DBversion = "3.03.00.041";
 if (C4::Context->preference("Version") < TransformToNum($DBversion)) {
     $dbh->do("INSERT INTO `systempreferences` (variable,value,explanation,options,type) VALUES('AlternateHoldingsField','','The MARC field/subfield that contains alternate holdings information for bibs taht do not have items attached (e.g. 852abchi for libraries converting from MARC Magician).',NULL,'free')");
     $dbh->do("INSERT INTO `systempreferences` (variable,value,explanation,options,type) VALUES('AlternateHoldingsSeparator','','The string to use to separate subfields in alternate holdings displays.',NULL,'free')");
     print "Upgrade to $DBversion done (Add sysprefs to control alternate holdings information display)\n";
->>>>>>> f1663ada
     SetVersion ($DBversion);
 }
 
