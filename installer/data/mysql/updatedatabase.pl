#!/usr/bin/perl


# Database Updater
# This script checks for required updates to the database.

# Parts copyright Catalyst IT 2011

# Part of the Koha Library Software www.koha-community.org
# Koha is free software; you can redistribute it and/or modify it under the
# terms of the GNU General Public License as published by the Free Software
# Foundation; either version 2 of the License, or (at your option) any later
# version.
#
# Koha is distributed in the hope that it will be useful, but WITHOUT ANY
# WARRANTY; without even the implied warranty of MERCHANTABILITY or FITNESS FOR
# A PARTICULAR PURPOSE.  See the GNU General Public License for more details.
#
# You should have received a copy of the GNU General Public License along with
# Koha; if not, write to the Free Software Foundation, Inc., 59 Temple Place,
# Suite 330, Boston, MA  02111-1307 USA
#

# Bugs/ToDo:
# - Would also be a good idea to offer to do a backup at this time...

# NOTE:  If you do something more than once in here, make it table driven.

# NOTE: Please keep the version in kohaversion.pl up-to-date!

use strict;
use warnings;

# CPAN modules
use DBI;
use Getopt::Long;
# Koha modules
use C4::Context;
use C4::Installer;

use MARC::Record;
use MARC::File::XML ( BinaryEncoding => 'utf8' );

# FIXME - The user might be installing a new database, so can't rely
# on /etc/koha.conf anyway.

my $debug = 0;

my (
    $sth, $sti,
    $query,
    %existingtables,    # tables already in database
    %types,
    $table,
    $column,
    $type, $null, $key, $default, $extra,
    $prefitem,          # preference item in systempreferences table
);

my $silent;
GetOptions(
    's' =>\$silent
    );
my $dbh = C4::Context->dbh;
$|=1; # flushes output


# Deal with virtualshelves

my $DBversion = "3.00.00.001";
if (C4::Context->preference("Version") < TransformToNum($DBversion)) {
    # update virtualshelves table to
    #
    $dbh->do("ALTER TABLE `bookshelf` RENAME `virtualshelves`");
    $dbh->do("ALTER TABLE `shelfcontents` RENAME `virtualshelfcontents`");
    $dbh->do("ALTER TABLE `virtualshelfcontents` ADD `biblionumber` INT( 11 ) NOT NULL default '0' AFTER shelfnumber");
    $dbh->do("UPDATE `virtualshelfcontents` SET biblionumber=(SELECT biblionumber FROM items WHERE items.itemnumber=virtualshelfcontents.itemnumber)");
    # drop all foreign keys : otherwise, we can't drop itemnumber field.
    DropAllForeignKeys('virtualshelfcontents');
    $dbh->do("ALTER TABLE `virtualshelfcontents` ADD KEY biblionumber (biblionumber)");
    # create the new foreign keys (on biblionumber)
    $dbh->do("ALTER TABLE `virtualshelfcontents` ADD CONSTRAINT `virtualshelfcontents_ibfk_1` FOREIGN KEY (`shelfnumber`) REFERENCES `virtualshelves` (`shelfnumber`) ON DELETE CASCADE ON UPDATE CASCADE");
    # re-create the foreign key on virtualshelf
    $dbh->do("ALTER TABLE `virtualshelfcontents` ADD CONSTRAINT `shelfcontents_ibfk_2` FOREIGN KEY (`biblionumber`) REFERENCES `biblio` (`biblionumber`) ON DELETE CASCADE ON UPDATE CASCADE");
    $dbh->do("ALTER TABLE `virtualshelfcontents` DROP `itemnumber`");
    print "Upgrade to $DBversion done (virtualshelves)\n";
    SetVersion ($DBversion);
}


$DBversion = "3.00.00.002";
if (C4::Context->preference("Version") < TransformToNum($DBversion)) {
    $dbh->do("DROP TABLE sessions");
    $dbh->do("CREATE TABLE `sessions` (
  `id` varchar(32) NOT NULL,
  `a_session` text NOT NULL,
  UNIQUE KEY `id` (`id`)
) ENGINE=InnoDB DEFAULT CHARSET=utf8;");
    print "Upgrade to $DBversion done (sessions uses CGI::session, new table structure for sessions)\n";
    SetVersion ($DBversion);
}


$DBversion = "3.00.00.003";
if (C4::Context->preference("Version") < TransformToNum($DBversion)) {
    if (C4::Context->preference("opaclanguages") eq "fr") {
        $dbh->do("INSERT INTO `systempreferences` (variable,value,explanation,options,type) VALUES('ReservesNeedReturns','0','Si ce paramètre est mis à 1, une réservation posée sur un exemplaire présent sur le site devra être passée en retour pour être disponible. Sinon, elle sera automatiquement disponible, Koha considère que le bibliothécaire place la réservation en ayant le document en mains','','YesNo')");
    } else {
        $dbh->do("INSERT INTO `systempreferences` (variable,value,explanation,options,type) VALUES('ReservesNeedReturns','0','If set, a reserve done on an item available in this branch need a check-in, otherwise, a reserve on a specific item, that is on the branch & available is considered as available','','YesNo')");
    }
    print "Upgrade to $DBversion done (adding ReservesNeedReturns systempref, in circulation)\n";
    SetVersion ($DBversion);
}


$DBversion = "3.00.00.004";
if (C4::Context->preference("Version") < TransformToNum($DBversion)) {
    $dbh->do("INSERT INTO `systempreferences` VALUES ('DebugLevel','2','set the level of error info sent to the browser. 0=none, 1=some, 2=most','0|1|2','Choice')");
    print "Upgrade to $DBversion done (adding DebugLevel systempref, in 'Admin' tab)\n";
    SetVersion ($DBversion);
}

$DBversion = "3.00.00.005";
if (C4::Context->preference("Version") < TransformToNum($DBversion)) {
    $dbh->do("CREATE TABLE `tags` (
                    `entry` varchar(255) NOT NULL default '',
                    `weight` bigint(20) NOT NULL default 0,
                    PRIMARY KEY  (`entry`)
                    ) ENGINE=InnoDB DEFAULT CHARSET=utf8;
                ");
        $dbh->do("CREATE TABLE `nozebra` (
                `server` varchar(20)     NOT NULL,
                `indexname` varchar(40)  NOT NULL,
                `value` varchar(250)     NOT NULL,
                `biblionumbers` longtext NOT NULL,
                KEY `indexname` (`server`,`indexname`),
                KEY `value` (`server`,`value`))
                ENGINE=InnoDB DEFAULT CHARSET=utf8;
                ");
    print "Upgrade to $DBversion done (adding tags and nozebra tables )\n";
    SetVersion ($DBversion);
}

$DBversion = "3.00.00.006";
if (C4::Context->preference("Version") < TransformToNum($DBversion)) {
    $dbh->do("UPDATE issues SET issuedate=timestamp WHERE issuedate='0000-00-00'");
    print "Upgrade to $DBversion done (filled issues.issuedate with timestamp)\n";
    SetVersion ($DBversion);
}

$DBversion = "3.00.00.007";
if (C4::Context->preference("Version") < TransformToNum($DBversion)) {
    $dbh->do("INSERT INTO systempreferences (variable,value,explanation,options,type) VALUES ('SessionStorage','mysql','Use mysql or a temporary file for storing session data','mysql|tmp','Choice')");
    print "Upgrade to $DBversion done (set SessionStorage variable)\n";
    SetVersion ($DBversion);
}

$DBversion = "3.00.00.008";
if (C4::Context->preference("Version") < TransformToNum($DBversion)) {
    $dbh->do("ALTER TABLE `biblio` ADD `datecreated` DATE NOT NULL AFTER `timestamp` ;");
    $dbh->do("UPDATE biblio SET datecreated=timestamp");
    print "Upgrade to $DBversion done (biblio creation date)\n";
    SetVersion ($DBversion);
}

$DBversion = "3.00.00.009";
if (C4::Context->preference("Version") < TransformToNum($DBversion)) {

    # Create backups of call number columns
    # in case default migration needs to be customized
    #
    # UPGRADE NOTE: temp_upg_biblioitems_call_num should be dropped
    #               after call numbers have been transformed to the new structure
    #
    # Not bothering to do the same with deletedbiblioitems -- assume
    # default is good enough.
    $dbh->do("CREATE TABLE `temp_upg_biblioitems_call_num` AS
              SELECT `biblioitemnumber`, `biblionumber`,
                     `classification`, `dewey`, `subclass`,
                     `lcsort`, `ccode`
              FROM `biblioitems`");

    # biblioitems changes
    $dbh->do("ALTER TABLE `biblioitems` CHANGE COLUMN `volumeddesc` `volumedesc` TEXT,
                                    ADD `cn_source` VARCHAR(10) DEFAULT NULL AFTER `ccode`,
                                    ADD `cn_class` VARCHAR(30) DEFAULT NULL AFTER `cn_source`,
                                    ADD `cn_item` VARCHAR(10) DEFAULT NULL AFTER `cn_class`,
                                    ADD `cn_suffix` VARCHAR(10) DEFAULT NULL AFTER `cn_item`,
                                    ADD `cn_sort` VARCHAR(30) DEFAULT NULL AFTER `cn_suffix`,
                                    ADD `totalissues` INT(10) AFTER `cn_sort`");

    # default mapping of call number columns:
    #   cn_class = concatentation of classification + dewey,
    #              trimmed to fit -- assumes that most users do not
    #              populate both classification and dewey in a single record
    #   cn_item  = subclass
    #   cn_source = left null
    #   cn_sort = lcsort
    #
    # After upgrade, cn_sort will have to be set based on whatever
    # default call number scheme user sets as a preference.  Misc
    # script will be added at some point to do that.
    #
    $dbh->do("UPDATE `biblioitems`
              SET cn_class = SUBSTR(TRIM(CONCAT_WS(' ', `classification`, `dewey`)), 1, 30),
                    cn_item = subclass,
                    `cn_sort` = `lcsort`
            ");

    # Now drop the old call number columns
    $dbh->do("ALTER TABLE `biblioitems` DROP COLUMN `classification`,
                                        DROP COLUMN `dewey`,
                                        DROP COLUMN `subclass`,
                                        DROP COLUMN `lcsort`,
                                        DROP COLUMN `ccode`");

    # deletedbiblio changes
    $dbh->do("ALTER TABLE `deletedbiblio` ALTER COLUMN `frameworkcode` SET DEFAULT '',
                                        DROP COLUMN `marc`,
                                        ADD `datecreated` DATE NOT NULL AFTER `timestamp`");
    $dbh->do("UPDATE deletedbiblio SET datecreated = timestamp");

    # deletedbiblioitems changes
    $dbh->do("ALTER TABLE `deletedbiblioitems`
                        MODIFY `publicationyear` TEXT,
                        CHANGE `volumeddesc` `volumedesc` TEXT,
                        MODIFY `collectiontitle` MEDIUMTEXT DEFAULT NULL AFTER `volumedesc`,
                        MODIFY `collectionissn` TEXT DEFAULT NULL AFTER `collectiontitle`,
                        MODIFY `collectionvolume` MEDIUMTEXT DEFAULT NULL AFTER `collectionissn`,
                        MODIFY `editionstatement` TEXT DEFAULT NULL AFTER `collectionvolume`,
                        MODIFY `editionresponsibility` TEXT DEFAULT NULL AFTER `editionstatement`,
                        MODIFY `place` VARCHAR(255) DEFAULT NULL AFTER `size`,
                        MODIFY `marc` LONGBLOB,
                        ADD `cn_source` VARCHAR(10) DEFAULT NULL AFTER `url`,
                        ADD `cn_class` VARCHAR(30) DEFAULT NULL AFTER `cn_source`,
                        ADD `cn_item` VARCHAR(10) DEFAULT NULL AFTER `cn_class`,
                        ADD `cn_suffix` VARCHAR(10) DEFAULT NULL AFTER `cn_item`,
                        ADD `cn_sort` VARCHAR(30) DEFAULT NULL AFTER `cn_suffix`,
                        ADD `totalissues` INT(10) AFTER `cn_sort`,
                        ADD `marcxml` LONGTEXT NOT NULL AFTER `totalissues`,
                        ADD KEY `isbn` (`isbn`),
                        ADD KEY `publishercode` (`publishercode`)
                    ");

    $dbh->do("UPDATE `deletedbiblioitems`
                SET `cn_class` = SUBSTR(TRIM(CONCAT_WS(' ', `classification`, `dewey`)), 1, 30),
               `cn_item` = `subclass`,
                `cn_sort` = `lcsort`
            ");
    $dbh->do("ALTER TABLE `deletedbiblioitems`
                        DROP COLUMN `classification`,
                        DROP COLUMN `dewey`,
                        DROP COLUMN `subclass`,
                        DROP COLUMN `lcsort`,
                        DROP COLUMN `ccode`
            ");

    # deleteditems changes
    $dbh->do("ALTER TABLE `deleteditems`
                        MODIFY `barcode` VARCHAR(20) DEFAULT NULL,
                        MODIFY `price` DECIMAL(8,2) DEFAULT NULL,
                        MODIFY `replacementprice` DECIMAL(8,2) DEFAULT NULL,
                        DROP `bulk`,
                        MODIFY `itemcallnumber` VARCHAR(30) DEFAULT NULL AFTER `wthdrawn`,
                        MODIFY `holdingbranch` VARCHAR(10) DEFAULT NULL,
                        DROP `interim`,
                        MODIFY `timestamp` TIMESTAMP NOT NULL DEFAULT CURRENT_TIMESTAMP on update CURRENT_TIMESTAMP AFTER `paidfor`,
                        DROP `cutterextra`,
                        ADD `cn_source` VARCHAR(10) DEFAULT NULL AFTER `onloan`,
                        ADD `cn_sort` VARCHAR(30) DEFAULT NULL AFTER `cn_source`,
                        ADD `ccode` VARCHAR(10) DEFAULT NULL AFTER `cn_sort`,
                        ADD `materials` VARCHAR(10) DEFAULT NULL AFTER `ccode`,
                        ADD `uri` VARCHAR(255) DEFAULT NULL AFTER `materials`,
                        MODIFY `marc` LONGBLOB AFTER `uri`,
                        DROP KEY `barcode`,
                        DROP KEY `itembarcodeidx`,
                        DROP KEY `itembinoidx`,
                        DROP KEY `itembibnoidx`,
                        ADD UNIQUE KEY `delitembarcodeidx` (`barcode`),
                        ADD KEY `delitembinoidx` (`biblioitemnumber`),
                        ADD KEY `delitembibnoidx` (`biblionumber`),
                        ADD KEY `delhomebranch` (`homebranch`),
                        ADD KEY `delholdingbranch` (`holdingbranch`)");
    $dbh->do("UPDATE deleteditems SET `ccode` = `itype`");
    $dbh->do("ALTER TABLE deleteditems DROP `itype`");
    $dbh->do("UPDATE `deleteditems` SET `cn_sort` = `itemcallnumber`");

    # items changes
    $dbh->do("ALTER TABLE `items` ADD `cn_source` VARCHAR(10) DEFAULT NULL AFTER `onloan`,
                                ADD `cn_sort` VARCHAR(30) DEFAULT NULL AFTER `cn_source`,
                                ADD `ccode` VARCHAR(10) DEFAULT NULL AFTER `cn_sort`,
                                ADD `materials` VARCHAR(10) DEFAULT NULL AFTER `ccode`,
                                ADD `uri` VARCHAR(255) DEFAULT NULL AFTER `materials`
            ");
    $dbh->do("ALTER TABLE `items`
                        DROP KEY `itembarcodeidx`,
                        ADD UNIQUE KEY `itembarcodeidx` (`barcode`)");

    # map items.itype to items.ccode and
    # set cn_sort to itemcallnumber -- as with biblioitems.cn_sort,
    # will have to be subsequently updated per user's default
    # classification scheme
    $dbh->do("UPDATE `items` SET `cn_sort` = `itemcallnumber`,
                            `ccode` = `itype`");

    $dbh->do("ALTER TABLE `items` DROP `cutterextra`,
                                DROP `itype`");

    print "Upgrade to $DBversion done (major changes to biblio, biblioitems, items, and deleted* versions of same\n";
    SetVersion ($DBversion);
}

$DBversion = "3.00.00.010";
if (C4::Context->preference("Version") < TransformToNum($DBversion)) {
    $dbh->do("CREATE INDEX `userid` ON borrowers (`userid`) ");
    print "Upgrade to $DBversion done (userid index added)\n";
    SetVersion ($DBversion);
}

$DBversion = "3.00.00.011";
if (C4::Context->preference("Version") < TransformToNum($DBversion)) {
    $dbh->do("ALTER TABLE `branchcategories` CHANGE `categorycode` `categorycode` varchar(10) ");
    $dbh->do("ALTER TABLE `branchcategories` CHANGE `categoryname` `categoryname` varchar(32) ");
    $dbh->do("ALTER TABLE `branchcategories` ADD COLUMN `categorytype` varchar(16) ");
    $dbh->do("UPDATE `branchcategories` SET `categorytype` = 'properties'");
    $dbh->do("ALTER TABLE `branchrelations` CHANGE `categorycode` `categorycode` varchar(10) ");
    print "Upgrade to $DBversion done (added branchcategory type)\n";
    SetVersion ($DBversion);
}

$DBversion = "3.00.00.012";
if (C4::Context->preference("Version") < TransformToNum($DBversion)) {
    $dbh->do("CREATE TABLE `class_sort_rules` (
                               `class_sort_rule` varchar(10) NOT NULL default '',
                               `description` mediumtext,
                               `sort_routine` varchar(30) NOT NULL default '',
                               PRIMARY KEY (`class_sort_rule`),
                               UNIQUE KEY `class_sort_rule_idx` (`class_sort_rule`)
                             ) ENGINE=InnoDB DEFAULT CHARSET=utf8");
    $dbh->do("CREATE TABLE `class_sources` (
                               `cn_source` varchar(10) NOT NULL default '',
                               `description` mediumtext,
                               `used` tinyint(4) NOT NULL default 0,
                               `class_sort_rule` varchar(10) NOT NULL default '',
                               PRIMARY KEY (`cn_source`),
                               UNIQUE KEY `cn_source_idx` (`cn_source`),
                               KEY `used_idx` (`used`),
                               CONSTRAINT `class_source_ibfk_1` FOREIGN KEY (`class_sort_rule`)
                                          REFERENCES `class_sort_rules` (`class_sort_rule`)
                             ) ENGINE=InnoDB DEFAULT CHARSET=utf8");
    $dbh->do("INSERT INTO `systempreferences` (variable,value,explanation,options,type)
              VALUES('DefaultClassificationSource','ddc',
                     'Default classification scheme used by the collection. E.g., Dewey, LCC, etc.', NULL,'free')");
    $dbh->do("INSERT INTO `class_sort_rules` (`class_sort_rule`, `description`, `sort_routine`) VALUES
                               ('dewey', 'Default filing rules for DDC', 'Dewey'),
                               ('lcc', 'Default filing rules for LCC', 'LCC'),
                               ('generic', 'Generic call number filing rules', 'Generic')");
    $dbh->do("INSERT INTO `class_sources` (`cn_source`, `description`, `used`, `class_sort_rule`) VALUES
                            ('ddc', 'Dewey Decimal Classification', 1, 'dewey'),
                            ('lcc', 'Library of Congress Classification', 1, 'lcc'),
                            ('udc', 'Universal Decimal Classification', 0, 'generic'),
                            ('sudocs', 'SuDoc Classification (U.S. GPO)', 0, 'generic'),
                            ('z', 'Other/Generic Classification Scheme', 0, 'generic')");
    print "Upgrade to $DBversion done (classification sources added)\n";
    SetVersion ($DBversion);
}

$DBversion = "3.00.00.013";
if (C4::Context->preference("Version") < TransformToNum($DBversion)) {
    $dbh->do("CREATE TABLE `import_batches` (
              `import_batch_id` int(11) NOT NULL auto_increment,
              `template_id` int(11) default NULL,
              `branchcode` varchar(10) default NULL,
              `num_biblios` int(11) NOT NULL default 0,
              `num_items` int(11) NOT NULL default 0,
              `upload_timestamp` timestamp NOT NULL default CURRENT_TIMESTAMP,
              `overlay_action` enum('replace', 'create_new', 'use_template') NOT NULL default 'create_new',
              `import_status` enum('staging', 'staged', 'importing', 'imported', 'reverting', 'reverted', 'cleaned') NOT NULL default 'staging',
              `batch_type` enum('batch', 'z3950') NOT NULL default 'batch',
              `file_name` varchar(100),
              `comments` mediumtext,
              PRIMARY KEY (`import_batch_id`),
              KEY `branchcode` (`branchcode`)
              ) ENGINE=InnoDB DEFAULT CHARSET=utf8");
    $dbh->do("CREATE TABLE `import_records` (
              `import_record_id` int(11) NOT NULL auto_increment,
              `import_batch_id` int(11) NOT NULL,
              `branchcode` varchar(10) default NULL,
              `record_sequence` int(11) NOT NULL default 0,
              `upload_timestamp` timestamp NOT NULL default CURRENT_TIMESTAMP,
              `import_date` DATE default NULL,
              `marc` longblob NOT NULL,
              `marcxml` longtext NOT NULL,
              `marcxml_old` longtext NOT NULL,
              `record_type` enum('biblio', 'auth', 'holdings') NOT NULL default 'biblio',
              `overlay_status` enum('no_match', 'auto_match', 'manual_match', 'match_applied') NOT NULL default 'no_match',
              `status` enum('error', 'staged', 'imported', 'reverted', 'items_reverted') NOT NULL default 'staged',
              `import_error` mediumtext,
              `encoding` varchar(40) NOT NULL default '',
              `z3950random` varchar(40) default NULL,
              PRIMARY KEY (`import_record_id`),
              CONSTRAINT `import_records_ifbk_1` FOREIGN KEY (`import_batch_id`)
                          REFERENCES `import_batches` (`import_batch_id`) ON DELETE CASCADE ON UPDATE CASCADE,
              KEY `branchcode` (`branchcode`),
              KEY `batch_sequence` (`import_batch_id`, `record_sequence`)
              ) ENGINE=InnoDB DEFAULT CHARSET=utf8");
    $dbh->do("CREATE TABLE `import_record_matches` (
              `import_record_id` int(11) NOT NULL,
              `candidate_match_id` int(11) NOT NULL,
              `score` int(11) NOT NULL default 0,
              CONSTRAINT `import_record_matches_ibfk_1` FOREIGN KEY (`import_record_id`)
                          REFERENCES `import_records` (`import_record_id`) ON DELETE CASCADE ON UPDATE CASCADE,
              KEY `record_score` (`import_record_id`, `score`)
              ) ENGINE=InnoDB DEFAULT CHARSET=utf8");
    $dbh->do("CREATE TABLE `import_biblios` (
              `import_record_id` int(11) NOT NULL,
              `matched_biblionumber` int(11) default NULL,
              `control_number` varchar(25) default NULL,
              `original_source` varchar(25) default NULL,
              `title` varchar(128) default NULL,
              `author` varchar(80) default NULL,
              `isbn` varchar(14) default NULL,
              `issn` varchar(9) default NULL,
              `has_items` tinyint(1) NOT NULL default 0,
              CONSTRAINT `import_biblios_ibfk_1` FOREIGN KEY (`import_record_id`)
                          REFERENCES `import_records` (`import_record_id`) ON DELETE CASCADE ON UPDATE CASCADE,
              KEY `matched_biblionumber` (`matched_biblionumber`),
              KEY `title` (`title`),
              KEY `isbn` (`isbn`)
              ) ENGINE=InnoDB DEFAULT CHARSET=utf8");
    $dbh->do("CREATE TABLE `import_items` (
              `import_items_id` int(11) NOT NULL auto_increment,
              `import_record_id` int(11) NOT NULL,
              `itemnumber` int(11) default NULL,
              `branchcode` varchar(10) default NULL,
              `status` enum('error', 'staged', 'imported', 'reverted') NOT NULL default 'staged',
              `marcxml` longtext NOT NULL,
              `import_error` mediumtext,
              PRIMARY KEY (`import_items_id`),
              CONSTRAINT `import_items_ibfk_1` FOREIGN KEY (`import_record_id`)
                          REFERENCES `import_records` (`import_record_id`) ON DELETE CASCADE ON UPDATE CASCADE,
              KEY `itemnumber` (`itemnumber`),
              KEY `branchcode` (`branchcode`)
              ) ENGINE=InnoDB DEFAULT CHARSET=utf8");

    $dbh->do("INSERT INTO `import_batches`
                (`overlay_action`, `import_status`, `batch_type`, `file_name`)
              SELECT distinct 'create_new', 'staged', 'z3950', `file`
              FROM   `marc_breeding`");

    $dbh->do("INSERT INTO `import_records`
                (`import_batch_id`, `import_record_id`, `record_sequence`, `marc`, `record_type`, `status`,
                `encoding`, `z3950random`, `marcxml`, `marcxml_old`)
              SELECT `import_batch_id`, `id`, 1, `marc`, 'biblio', 'staged', `encoding`, `z3950random`, '', ''
              FROM `marc_breeding`
              JOIN `import_batches` ON (`file_name` = `file`)");

    $dbh->do("INSERT INTO `import_biblios`
                (`import_record_id`, `title`, `author`, `isbn`)
              SELECT `import_record_id`, `title`, `author`, `isbn`
              FROM   `marc_breeding`
              JOIN   `import_records` ON (`import_record_id` = `id`)");

    $dbh->do("UPDATE `import_batches`
              SET `num_biblios` = (
              SELECT COUNT(*)
              FROM `import_records`
              WHERE `import_batch_id` = `import_batches`.`import_batch_id`
              )");

    $dbh->do("DROP TABLE `marc_breeding`");

    print "Upgrade to $DBversion done (import_batches et al. added)\n";
    SetVersion ($DBversion);
}

$DBversion = "3.00.00.014";
if (C4::Context->preference("Version") < TransformToNum($DBversion)) {
    $dbh->do("ALTER TABLE subscription ADD lastbranch VARCHAR(4)");
    print "Upgrade to $DBversion done (userid index added)\n";
    SetVersion ($DBversion);
}

$DBversion = "3.00.00.015";
if (C4::Context->preference("Version") < TransformToNum($DBversion)) {
    $dbh->do("CREATE TABLE `saved_sql` (
           `id` int(11) NOT NULL auto_increment,
           `borrowernumber` int(11) default NULL,
           `date_created` datetime default NULL,
           `last_modified` datetime default NULL,
           `savedsql` text,
           `last_run` datetime default NULL,
           `report_name` varchar(255) default NULL,
           `type` varchar(255) default NULL,
           `notes` text,
           PRIMARY KEY  (`id`),
           KEY boridx (`borrowernumber`)
        ) ENGINE=InnoDB DEFAULT CHARSET=utf8;");
    $dbh->do("CREATE TABLE `saved_reports` (
           `id` int(11) NOT NULL auto_increment,
           `report_id` int(11) default NULL,
           `report` longtext,
           `date_run` datetime default NULL,
           PRIMARY KEY  (`id`)
        ) ENGINE=InnoDB DEFAULT CHARSET=utf8;");
    print "Upgrade to $DBversion done (saved_sql and saved_reports added)\n";
    SetVersion ($DBversion);
}

$DBversion = "3.00.00.016";
if (C4::Context->preference("Version") < TransformToNum($DBversion)) {
    $dbh->do(" CREATE TABLE reports_dictionary (
          id int(11) NOT NULL auto_increment,
          name varchar(255) default NULL,
          description text,
          date_created datetime default NULL,
          date_modified datetime default NULL,
          saved_sql text,
          area int(11) default NULL,
          PRIMARY KEY  (id)
        ) ENGINE=InnoDB DEFAULT CHARSET=utf8 ");
    print "Upgrade to $DBversion done (reports_dictionary) added)\n";
    SetVersion ($DBversion);
}

$DBversion = "3.00.00.017";
if (C4::Context->preference("Version") < TransformToNum($DBversion)) {
    $dbh->do("ALTER TABLE action_logs DROP PRIMARY KEY");
    $dbh->do("ALTER TABLE action_logs ADD KEY  timestamp (timestamp,user)");
    $dbh->do("ALTER TABLE action_logs ADD action_id INT(11) NOT NULL FIRST");
    $dbh->do("UPDATE action_logs SET action_id = if (\@a, \@a:=\@a+1, \@a:=1)");
    $dbh->do("ALTER TABLE action_logs MODIFY action_id INT(11) NOT NULL AUTO_INCREMENT PRIMARY KEY");
    print "Upgrade to $DBversion done (added column to action_logs)\n";
    SetVersion ($DBversion);
}

$DBversion = "3.00.00.018";
if (C4::Context->preference("Version") < TransformToNum($DBversion)) {
    $dbh->do("ALTER TABLE `zebraqueue`
                    ADD `done` INT NOT NULL DEFAULT '0',
                    ADD `time` TIMESTAMP NOT NULL DEFAULT CURRENT_TIMESTAMP ;
            ");
    print "Upgrade to $DBversion done (adding timestamp and done columns to zebraque table to improve problem tracking) added)\n";
    SetVersion ($DBversion);
}

$DBversion = "3.00.00.019";
if (C4::Context->preference("Version") < TransformToNum($DBversion)) {
    $dbh->do("ALTER TABLE biblio MODIFY biblionumber INT(11) NOT NULL AUTO_INCREMENT");
    $dbh->do("ALTER TABLE biblioitems MODIFY biblioitemnumber INT(11) NOT NULL AUTO_INCREMENT");
    $dbh->do("ALTER TABLE items MODIFY itemnumber INT(11) NOT NULL AUTO_INCREMENT");
    print "Upgrade to $DBversion done (made bib/item PKs auto_increment)\n";
    SetVersion ($DBversion);
}

$DBversion = "3.00.00.020";
if (C4::Context->preference("Version") < TransformToNum($DBversion)) {
    $dbh->do("ALTER TABLE deleteditems
              DROP KEY `delitembarcodeidx`,
              ADD KEY `delitembarcodeidx` (`barcode`)");
    print "Upgrade to $DBversion done (dropped uniqueness of key on deleteditems.barcode)\n";
    SetVersion ($DBversion);
}

$DBversion = "3.00.00.021";
if (C4::Context->preference("Version") < TransformToNum($DBversion)) {
    $dbh->do("ALTER TABLE items CHANGE homebranch homebranch VARCHAR(10)");
    $dbh->do("ALTER TABLE deleteditems CHANGE homebranch homebranch VARCHAR(10)");
    $dbh->do("ALTER TABLE statistics CHANGE branch branch VARCHAR(10)");
    $dbh->do("ALTER TABLE subscription CHANGE lastbranch lastbranch VARCHAR(10)");
    print "Upgrade to $DBversion done (extended missed branchcode columns to 10 chars)\n";
    SetVersion ($DBversion);
}

$DBversion = "3.00.00.022";
if (C4::Context->preference("Version") < TransformToNum($DBversion)) {
    $dbh->do("ALTER TABLE items
                ADD `damaged` tinyint(1) default NULL AFTER notforloan");
    $dbh->do("ALTER TABLE deleteditems
                ADD `damaged` tinyint(1) default NULL AFTER notforloan");
    print "Upgrade to $DBversion done (adding damaged column to items table)\n";
    SetVersion ($DBversion);
}

$DBversion = "3.00.00.023";
if (C4::Context->preference("Version") < TransformToNum($DBversion)) {
     $dbh->do("INSERT INTO `systempreferences` (variable,value,options,explanation,type)
         VALUES ('yuipath','http://yui.yahooapis.com/2.3.1/build','Insert the path to YUI libraries','','free')");
    print "Upgrade to $DBversion done (adding new system preference for controlling YUI path)\n";
    SetVersion ($DBversion);
}
$DBversion = "3.00.00.024";
if (C4::Context->preference("Version") < TransformToNum($DBversion)) {
    $dbh->do("ALTER TABLE biblioitems CHANGE  itemtype itemtype VARCHAR(10)");
    print "Upgrade to $DBversion done (changing itemtype to (10))\n";
    SetVersion ($DBversion);
}

$DBversion = "3.00.00.025";
if (C4::Context->preference("Version") < TransformToNum($DBversion)) {
    $dbh->do("ALTER TABLE items ADD COLUMN itype VARCHAR(10)");
    $dbh->do("ALTER TABLE deleteditems ADD COLUMN itype VARCHAR(10) AFTER uri");
    if(C4::Context->preference('item-level_itypes')){
        $dbh->do('update items,biblioitems set items.itype=biblioitems.itemtype where items.biblionumber=biblioitems.biblionumber and itype is null');
    }
    print "Upgrade to $DBversion done (reintroduce items.itype - fill from itemtype)\n ";
    SetVersion ($DBversion);
}

$DBversion = "3.00.00.026";
if (C4::Context->preference("Version") < TransformToNum($DBversion)) {
    $dbh->do("INSERT INTO `systempreferences` (variable,value,options,explanation,type)
       VALUES ('HomeOrHoldingBranch','homebranch','homebranch|holdingbranch','With independent branches turned on this decides whether to check the items holdingbranch or homebranch at circulatilon','choice')");
    print "Upgrade to $DBversion done (adding new system preference for choosing whether homebranch or holdingbranch is checked in circulation)\n";
    SetVersion ($DBversion);
}

$DBversion = "3.00.00.027";
if (C4::Context->preference("Version") < TransformToNum($DBversion)) {
    $dbh->do("CREATE TABLE `marc_matchers` (
                `matcher_id` int(11) NOT NULL auto_increment,
                `code` varchar(10) NOT NULL default '',
                `description` varchar(255) NOT NULL default '',
                `record_type` varchar(10) NOT NULL default 'biblio',
                `threshold` int(11) NOT NULL default 0,
                PRIMARY KEY (`matcher_id`),
                KEY `code` (`code`),
                KEY `record_type` (`record_type`)
              ) ENGINE=InnoDB DEFAULT CHARSET=utf8");
    $dbh->do("CREATE TABLE `matchpoints` (
                `matcher_id` int(11) NOT NULL,
                `matchpoint_id` int(11) NOT NULL auto_increment,
                `search_index` varchar(30) NOT NULL default '',
                `score` int(11) NOT NULL default 0,
                PRIMARY KEY (`matchpoint_id`),
                CONSTRAINT `matchpoints_ifbk_1` FOREIGN KEY (`matcher_id`)
                           REFERENCES `marc_matchers` (`matcher_id`) ON DELETE CASCADE ON UPDATE CASCADE
              ) ENGINE=InnoDB DEFAULT CHARSET=utf8");
    $dbh->do("CREATE TABLE `matchpoint_components` (
                `matchpoint_id` int(11) NOT NULL,
                `matchpoint_component_id` int(11) NOT NULL auto_increment,
                sequence int(11) NOT NULL default 0,
                tag varchar(3) NOT NULL default '',
                subfields varchar(40) NOT NULL default '',
                offset int(4) NOT NULL default 0,
                length int(4) NOT NULL default 0,
                PRIMARY KEY (`matchpoint_component_id`),
                KEY `by_sequence` (`matchpoint_id`, `sequence`),
                CONSTRAINT `matchpoint_components_ifbk_1` FOREIGN KEY (`matchpoint_id`)
                           REFERENCES `matchpoints` (`matchpoint_id`) ON DELETE CASCADE ON UPDATE CASCADE
              ) ENGINE=InnoDB DEFAULT CHARSET=utf8");
    $dbh->do("CREATE TABLE `matchpoint_component_norms` (
                `matchpoint_component_id` int(11) NOT NULL,
                `sequence`  int(11) NOT NULL default 0,
                `norm_routine` varchar(50) NOT NULL default '',
                KEY `matchpoint_component_norms` (`matchpoint_component_id`, `sequence`),
                CONSTRAINT `matchpoint_component_norms_ifbk_1` FOREIGN KEY (`matchpoint_component_id`)
                           REFERENCES `matchpoint_components` (`matchpoint_component_id`) ON DELETE CASCADE ON UPDATE CASCADE
              ) ENGINE=InnoDB DEFAULT CHARSET=utf8");
    $dbh->do("CREATE TABLE `matcher_matchpoints` (
                `matcher_id` int(11) NOT NULL,
                `matchpoint_id` int(11) NOT NULL,
                CONSTRAINT `matcher_matchpoints_ifbk_1` FOREIGN KEY (`matcher_id`)
                           REFERENCES `marc_matchers` (`matcher_id`) ON DELETE CASCADE ON UPDATE CASCADE,
                CONSTRAINT `matcher_matchpoints_ifbk_2` FOREIGN KEY (`matchpoint_id`)
                           REFERENCES `matchpoints` (`matchpoint_id`) ON DELETE CASCADE ON UPDATE CASCADE
              ) ENGINE=InnoDB DEFAULT CHARSET=utf8");
    $dbh->do("CREATE TABLE `matchchecks` (
                `matcher_id` int(11) NOT NULL,
                `matchcheck_id` int(11) NOT NULL auto_increment,
                `source_matchpoint_id` int(11) NOT NULL,
                `target_matchpoint_id` int(11) NOT NULL,
                PRIMARY KEY (`matchcheck_id`),
                CONSTRAINT `matcher_matchchecks_ifbk_1` FOREIGN KEY (`matcher_id`)
                           REFERENCES `marc_matchers` (`matcher_id`) ON DELETE CASCADE ON UPDATE CASCADE,
                CONSTRAINT `matcher_matchchecks_ifbk_2` FOREIGN KEY (`source_matchpoint_id`)
                           REFERENCES `matchpoints` (`matchpoint_id`) ON DELETE CASCADE ON UPDATE CASCADE,
                CONSTRAINT `matcher_matchchecks_ifbk_3` FOREIGN KEY (`target_matchpoint_id`)
                           REFERENCES `matchpoints` (`matchpoint_id`) ON DELETE CASCADE ON UPDATE CASCADE
              ) ENGINE=InnoDB DEFAULT CHARSET=utf8");
    print "Upgrade to $DBversion done (added C4::Matcher serialization tables)\n ";
    SetVersion ($DBversion);
}

$DBversion = "3.00.00.028";
if (C4::Context->preference("Version") < TransformToNum($DBversion)) {
    $dbh->do("INSERT INTO `systempreferences` (variable,value,options,explanation,type)
       VALUES ('canreservefromotherbranches','1','','With Independent branches on, can a user from one library reserve an item from another library','YesNo')");
    print "Upgrade to $DBversion done (adding new system preference for changing reserve/holds behaviour with independent branches)\n";
    SetVersion ($DBversion);
}


$DBversion = "3.00.00.029";
if (C4::Context->preference("Version") < TransformToNum($DBversion)) {
    $dbh->do("ALTER TABLE `import_batches` ADD `matcher_id` int(11) NULL AFTER `import_batch_id`");
    print "Upgrade to $DBversion done (adding matcher_id to import_batches)\n";
    SetVersion ($DBversion);
}

$DBversion = "3.00.00.030";
if (C4::Context->preference("Version") < TransformToNum($DBversion)) {
    $dbh->do("
CREATE TABLE services_throttle (
  service_type varchar(10) NOT NULL default '',
  service_count varchar(45) default NULL,
  PRIMARY KEY  (service_type)
) ENGINE=InnoDB DEFAULT CHARSET=utf8;
");
    $dbh->do("INSERT INTO `systempreferences` (variable,value,options,explanation,type)
       VALUES ('FRBRizeEditions',0,'','If ON, Koha will query one or more ISBN web services for associated ISBNs and display an Editions tab on the details pages','YesNo')");
 $dbh->do("INSERT INTO `systempreferences` (variable,value,options,explanation,type)
       VALUES ('XISBN',0,'','Use with FRBRizeEditions. If ON, Koha will use the OCLC xISBN web service in the Editions tab on the detail pages. See: http://www.worldcat.org/affiliate/webservices/xisbn/app.jsp','YesNo')");
 $dbh->do("INSERT INTO `systempreferences` (variable,value,options,explanation,type)
       VALUES ('OCLCAffiliateID','','','Use with FRBRizeEditions and XISBN. You can sign up for an AffiliateID here: http://www.worldcat.org/wcpa/do/AffiliateUserServices?method=initSelfRegister','free')");
 $dbh->do("INSERT INTO `systempreferences` (variable,value,options,explanation,type)
       VALUES ('XISBNDailyLimit',499,'','The xISBN Web service is free for non-commercial use when usage does not exceed 500 requests per day','free')");
 $dbh->do("INSERT INTO `systempreferences` (variable,value,options,explanation,type)
       VALUES ('PINESISBN',0,'','Use with FRBRizeEditions. If ON, Koha will use PINES OISBN web service in the Editions tab on the detail pages.','YesNo')");
 $dbh->do("INSERT INTO `systempreferences` (variable,value,options,explanation,type)
       VALUES ('ThingISBN',0,'','Use with FRBRizeEditions. If ON, Koha will use the ThingISBN web service in the Editions tab on the detail pages.','YesNo')");
    print "Upgrade to $DBversion done (adding services throttle table and sysprefs for xISBN)\n";
    SetVersion ($DBversion);
}

$DBversion = "3.00.00.031";
if (C4::Context->preference("Version") < TransformToNum($DBversion)) {

$dbh->do("INSERT INTO `systempreferences` (variable,value,explanation,options,type) VALUES('QueryStemming',1,'If ON, enables query stemming',NULL,'YesNo')");
$dbh->do("INSERT INTO `systempreferences` (variable,value,explanation,options,type) VALUES('QueryFuzzy',1,'If ON, enables fuzzy option for searches',NULL,'YesNo')");
$dbh->do("INSERT INTO `systempreferences` (variable,value,explanation,options,type) VALUES('QueryWeightFields',1,'If ON, enables field weighting',NULL,'YesNo')");
$dbh->do("INSERT INTO `systempreferences` (variable,value,explanation,options,type) VALUES('WebBasedSelfCheck',0,'If ON, enables the web-based self-check system',NULL,'YesNo')");
$dbh->do("INSERT INTO `systempreferences` (variable,value,explanation,options,type) VALUES('numSearchResults',20,'Specify the maximum number of results to display on a page of results',NULL,'free')");
$dbh->do("INSERT INTO `systempreferences` (variable,value,explanation,options,type) VALUES('OPACnumSearchResults',20,'Specify the maximum number of results to display on a page of results',NULL,'free')");
$dbh->do("INSERT INTO `systempreferences` (variable,value,explanation,options,type) VALUES('maxItemsInSearchResults',20,'Specify the maximum number of items to display for each result on a page of results',NULL,'free')");
$dbh->do("INSERT INTO `systempreferences` (variable,value,explanation,options,type) VALUES('defaultSortField',NULL,'Specify the default field used for sorting','relevance|popularity|call_number|pubdate|acqdate|title|author','Choice')");
$dbh->do("INSERT INTO `systempreferences` (variable,value,explanation,options,type) VALUES('defaultSortOrder',NULL,'Specify the default sort order','asc|dsc|az|za','Choice')");
$dbh->do("INSERT INTO `systempreferences` (variable,value,explanation,options,type) VALUES('OPACdefaultSortField',NULL,'Specify the default field used for sorting','relevance|popularity|call_number|pubdate|acqdate|title|author','Choice')");
$dbh->do("INSERT INTO `systempreferences` (variable,value,explanation,options,type) VALUES('OPACdefaultSortOrder',NULL,'Specify the default sort order','asc|dsc|za|az','Choice')");
$dbh->do("INSERT INTO `systempreferences` (variable,value,explanation,options,type) VALUES('staffClientBaseURL','','Specify the base URL of the staff client',NULL,'free')");
$dbh->do("INSERT INTO `systempreferences` (variable,value,explanation,options,type) VALUES('minPasswordLength',3,'Specify the minimum length of a patron/staff password',NULL,'free')");
$dbh->do("INSERT INTO `systempreferences` (variable,value,explanation,options,type) VALUES('noItemTypeImages',0,'If ON, disables item-type images',NULL,'YesNo')");
$dbh->do("INSERT INTO `systempreferences` (variable,value,explanation,options,type) VALUES('emailLibrarianWhenHoldIsPlaced',0,'If ON, emails the librarian whenever a hold is placed',NULL,'YesNo')");
$dbh->do("INSERT INTO `systempreferences` (variable,value,explanation,options,type) VALUES('holdCancelLength','','Specify how many days before a hold is canceled',NULL,'free')");
$dbh->do("INSERT INTO `systempreferences` (variable,value,explanation,options,type) VALUES('libraryAddress','','The address to use for printing receipts, overdues, etc. if different than physical address',NULL,'free')");
$dbh->do("INSERT INTO `systempreferences` (variable,value,explanation,options,type) VALUES('finesMode','test','Choose the fines mode, test or production','test|production','Choice')");
$dbh->do("INSERT INTO `systempreferences` (variable,value,explanation,options,type) VALUES('globalDueDate','','If set, allows a global static due date for all checkouts',NULL,'free')");
$dbh->do("INSERT INTO `systempreferences` (variable,value,explanation,options,type) VALUES('itemBarcodeInputFilter','','If set, allows specification of a item barcode input filter','cuecat','Choice')");
$dbh->do("INSERT INTO `systempreferences` (variable,value,explanation,options,type) VALUES('singleBranchMode',0,'Operate in Single-branch mode, hide branch selection in the OPAC',NULL,'YesNo')");
$dbh->do("INSERT INTO `systempreferences` (variable,value,explanation,options,type) VALUES('URLLinkText','','Text to display as the link anchor in the OPAC',NULL,'free')");
$dbh->do("INSERT INTO `systempreferences` (variable,value,explanation,options,type) VALUES('OPACSubscriptionDisplay','economical','Specify how to display subscription information in the OPAC','economical|off|full','Choice')");
$dbh->do("INSERT INTO `systempreferences` (variable,value,explanation,options,type) VALUES('OPACDisplayExtendedSubInfo',1,'If ON, extended subscription information is displayed in the OPAC',NULL,'YesNo')");
$dbh->do("INSERT INTO `systempreferences` (variable,value,explanation,options,type) VALUES('OPACViewOthersSuggestions',0,'If ON, allows all suggestions to be displayed in the OPAC',NULL,'YesNo')");
$dbh->do("INSERT INTO `systempreferences` (variable,value,explanation,options,type) VALUES('OPACURLOpenInNewWindow',0,'If ON, URLs in the OPAC open in a new window',NULL,'YesNo')");
$dbh->do("INSERT INTO `systempreferences` (variable,value,explanation,options,type) VALUES('OPACUserCSS',0,'Add CSS to be included in the OPAC',NULL,'free')");

    print "Upgrade to $DBversion done (adding additional system preference)\n";
    SetVersion ($DBversion);
}

$DBversion = "3.00.00.032";
if (C4::Context->preference("Version") < TransformToNum($DBversion)) {
    $dbh->do("UPDATE `marc_subfield_structure` SET `kohafield` = 'items.wthdrawn' WHERE `kohafield` = 'items.withdrawn'");
    print "Upgrade to $DBversion done (fixed MARC framework references to items.withdrawn)\n";
    SetVersion ($DBversion);
}

$DBversion = "3.00.00.033";
if (C4::Context->preference("Version") < TransformToNum($DBversion)) {
    $dbh->do("INSERT INTO `userflags` VALUES(17,'staffaccess','Modify login / permissions for staff users',0)");
    print "Upgrade to $DBversion done (Adding permissions flag for staff member access modification.  )\n";
    SetVersion ($DBversion);
}

$DBversion = "3.00.00.034";
if (C4::Context->preference("Version") < TransformToNum($DBversion)) {
    $dbh->do("ALTER TABLE `virtualshelves` ADD COLUMN `sortfield` VARCHAR(16) ");
    print "Upgrade to $DBversion done (Adding sortfield for Virtual Shelves.  )\n";
    SetVersion ($DBversion);
}

$DBversion = "3.00.00.035";
if (C4::Context->preference("Version") < TransformToNum($DBversion)) {
    $dbh->do("UPDATE marc_subfield_structure
              SET authorised_value = 'cn_source'
              WHERE kohafield IN ('items.cn_source', 'biblioitems.cn_source')
              AND (authorised_value is NULL OR authorised_value = '')");
    print "Upgrade to $DBversion done (MARC frameworks: make classification source a drop-down)\n";
    SetVersion ($DBversion);
}

$DBversion = "3.00.00.036";
if (C4::Context->preference("Version") < TransformToNum($DBversion)) {
    $dbh->do("INSERT INTO `systempreferences` (variable,value,explanation,options,type) VALUES('OPACItemsResultsDisplay','statuses','statuses : show only the status of items in result list. itemdisplay : show full location of items (branch+location+callnumber) as in staff interface','statuses|itemdetails','Choice');");
    print "Upgrade to $DBversion done (OPACItemsResultsDisplay systempreference added)\n";
    SetVersion ($DBversion);
}

$DBversion = "3.00.00.037";
if (C4::Context->preference("Version") < TransformToNum($DBversion)) {
    $dbh->do("ALTER TABLE `borrowers` ADD COLUMN `altcontactfirstname` varchar(255)");
    $dbh->do("ALTER TABLE `borrowers` ADD COLUMN `altcontactsurname` varchar(255)");
    $dbh->do("ALTER TABLE `borrowers` ADD COLUMN `altcontactaddress1` varchar(255)");
    $dbh->do("ALTER TABLE `borrowers` ADD COLUMN `altcontactaddress2` varchar(255)");
    $dbh->do("ALTER TABLE `borrowers` ADD COLUMN `altcontactaddress3` varchar(255)");
    $dbh->do("ALTER TABLE `borrowers` ADD COLUMN `altcontactzipcode` varchar(50)");
    $dbh->do("ALTER TABLE `borrowers` ADD COLUMN `altcontactphone` varchar(50)");
    print "Upgrade to $DBversion done (Adding Alternative Contact Person information to borrowers table)\n";
    SetVersion ($DBversion);
}

$DBversion = "3.00.00.038";
if (C4::Context->preference("Version") < TransformToNum($DBversion)) {
    $dbh->do("UPDATE `systempreferences` set explanation='Choose the fines mode, off, test (emails admin report) or production (accrue overdue fines).  Requires fines cron script' , options='off|test|production' where variable='finesMode'");
    $dbh->do("DELETE FROM `systempreferences` WHERE variable='hideBiblioNumber'");
    print "Upgrade to $DBversion done ('alter finesMode systempreference, remove superfluous syspref.')\n";
    SetVersion ($DBversion);
}

$DBversion = "3.00.00.039";
if (C4::Context->preference("Version") < TransformToNum($DBversion)) {
    $dbh->do("INSERT INTO `systempreferences` (variable,value,explanation,options,type) VALUES('uppercasesurnames',0,'If ON, surnames are converted to upper case in patron entry form',NULL,'YesNo')");
    $dbh->do("INSERT INTO `systempreferences` (variable,value,explanation,options,type) VALUES('CircControl','ItemHomeLibrary','Specify the agency that controls the circulation and fines policy','PickupLibrary|PatronLibrary|ItemHomeLibrary','Choice')");
    $dbh->do("INSERT INTO `systempreferences` (variable,value,explanation,options,type) VALUES('finesCalendar','noFinesWhenClosed','Specify whether to use the Calendar in calculating duedates and fines','ignoreCalendar|noFinesWhenClosed','Choice')");
    # $dbh->do("DELETE FROM `systempreferences` WHERE variable='HomeOrHoldingBranch'"); # Bug #2752
    print "Upgrade to $DBversion done ('add circ sysprefs CircControl, finesCalendar, and uppercasesurnames, and delete HomeOrHoldingBranch.')\n";
    SetVersion ($DBversion);
}

$DBversion = "3.00.00.040";
if (C4::Context->preference("Version") < TransformToNum($DBversion)) {
	$dbh->do("INSERT INTO `systempreferences` (variable,value,explanation,options,type) VALUES('previousIssuesDefaultSortOrder','asc','Specify the sort order of Previous Issues on the circulation page','asc|desc','Choice')");
	$dbh->do("INSERT INTO systempreferences (variable,value,explanation,options,type) VALUES('todaysIssuesDefaultSortOrder','desc','Specify the sort order of Todays Issues on the circulation page','asc|desc','Choice')");
	print "Upgrade to $DBversion done ('add circ sysprefs todaysIssuesDefaultSortOrder and previousIssuesDefaultSortOrder.')\n";
    SetVersion ($DBversion);
}


$DBversion = "3.00.00.041";
if (C4::Context->preference("Version") < TransformToNum($DBversion)) {
    # Strictly speaking it is not necessary to explicitly change
    # NULL values to 0, because the ALTER TABLE statement will do that.
    # However, setting them first avoids a warning.
    $dbh->do("UPDATE items SET notforloan = 0 WHERE notforloan IS NULL");
    $dbh->do("UPDATE items SET damaged = 0 WHERE damaged IS NULL");
    $dbh->do("UPDATE items SET itemlost = 0 WHERE itemlost IS NULL");
    $dbh->do("UPDATE items SET wthdrawn = 0 WHERE wthdrawn IS NULL");
    $dbh->do("ALTER TABLE items
                MODIFY notforloan tinyint(1) NOT NULL default 0,
                MODIFY damaged    tinyint(1) NOT NULL default 0,
                MODIFY itemlost   tinyint(1) NOT NULL default 0,
                MODIFY wthdrawn   tinyint(1) NOT NULL default 0");
    $dbh->do("UPDATE deleteditems SET notforloan = 0 WHERE notforloan IS NULL");
    $dbh->do("UPDATE deleteditems SET damaged = 0 WHERE damaged IS NULL");
    $dbh->do("UPDATE deleteditems SET itemlost = 0 WHERE itemlost IS NULL");
    $dbh->do("UPDATE deleteditems SET wthdrawn = 0 WHERE wthdrawn IS NULL");
    $dbh->do("ALTER TABLE deleteditems
                MODIFY notforloan tinyint(1) NOT NULL default 0,
                MODIFY damaged    tinyint(1) NOT NULL default 0,
                MODIFY itemlost   tinyint(1) NOT NULL default 0,
                MODIFY wthdrawn   tinyint(1) NOT NULL default 0");
	print "Upgrade to $DBversion done (disallow NULL in several item status columns)\n";
    SetVersion ($DBversion);
}

$DBversion = "3.00.00.042";
if (C4::Context->preference("Version") < TransformToNum($DBversion)) {
    $dbh->do("ALTER TABLE aqbooksellers CHANGE name name mediumtext NOT NULL");
	print "Upgrade to $DBversion done (disallow NULL in aqbooksellers.name; part of fix for bug 1251)\n";
    SetVersion ($DBversion);
}

$DBversion = "3.00.00.043";
if (C4::Context->preference("Version") < TransformToNum($DBversion)) {
    $dbh->do("ALTER TABLE `currency` ADD `symbol` varchar(5) default NULL AFTER currency, ADD `timestamp` timestamp NOT NULL default CURRENT_TIMESTAMP on update CURRENT_TIMESTAMP AFTER symbol");
	print "Upgrade to $DBversion done (currency table: add symbol and timestamp columns)\n";
    SetVersion ($DBversion);
}

$DBversion = "3.00.00.044";
if (C4::Context->preference("Version") < TransformToNum($DBversion)) {
    $dbh->do("ALTER TABLE deletedborrowers
  ADD `altcontactfirstname` varchar(255) default NULL,
  ADD `altcontactsurname` varchar(255) default NULL,
  ADD `altcontactaddress1` varchar(255) default NULL,
  ADD `altcontactaddress2` varchar(255) default NULL,
  ADD `altcontactaddress3` varchar(255) default NULL,
  ADD `altcontactzipcode` varchar(50) default NULL,
  ADD `altcontactphone` varchar(50) default NULL
  ");
  $dbh->do("INSERT INTO `systempreferences` (variable,value,explanation,options,type) VALUES
('OPACBaseURL',NULL,'Specify the Base URL of the OPAC, e.g., opac.mylibrary.com, the http:// will be added automatically by Koha.',NULL,'Free'),
('language','en','Set the default language in the staff client.',NULL,'Languages'),
('QueryAutoTruncate',1,'If ON, query truncation is enabled by default',NULL,'YesNo'),
('QueryRemoveStopwords',0,'If ON, stopwords listed in the Administration area will be removed from queries',NULL,'YesNo')
  ");
        print "Upgrade to $DBversion done (syncing deletedborrowers table with borrowers table)\n";
    SetVersion ($DBversion);
}

#-- http://www.w3.org/International/articles/language-tags/

#-- RFC4646
$DBversion = "3.00.00.045";
if (C4::Context->preference("Version") < TransformToNum($DBversion)) {
    $dbh->do("
CREATE TABLE language_subtag_registry (
        subtag varchar(25),
        type varchar(25), -- language-script-region-variant-extension-privateuse
        description varchar(25), -- only one of the possible descriptions for ease of reference, see language_descriptions for the complete list
        added date,
        KEY `subtag` (`subtag`)
) ENGINE=InnoDB DEFAULT CHARSET=utf8");

#-- TODO: add suppress_scripts
#-- this maps three letter codes defined in iso639.2 back to their
#-- two letter equivilents in rfc4646 (LOC maintains iso639+)
 $dbh->do("CREATE TABLE language_rfc4646_to_iso639 (
        rfc4646_subtag varchar(25),
        iso639_2_code varchar(25),
        KEY `rfc4646_subtag` (`rfc4646_subtag`)
) ENGINE=InnoDB DEFAULT CHARSET=utf8");

 $dbh->do("CREATE TABLE language_descriptions (
        subtag varchar(25),
        type varchar(25),
        lang varchar(25),
        description varchar(255),
        KEY `lang` (`lang`)
) ENGINE=InnoDB DEFAULT CHARSET=utf8");

#-- bi-directional support, keyed by script subcode
 $dbh->do("CREATE TABLE language_script_bidi (
        rfc4646_subtag varchar(25), -- script subtag, Arab, Hebr, etc.
        bidi varchar(3), -- rtl ltr
        KEY `rfc4646_subtag` (`rfc4646_subtag`)
) ENGINE=InnoDB DEFAULT CHARSET=utf8");

#-- BIDI Stuff, Arabic and Hebrew
 $dbh->do("INSERT INTO language_script_bidi(rfc4646_subtag,bidi)
VALUES( 'Arab', 'rtl')");
 $dbh->do("INSERT INTO language_script_bidi(rfc4646_subtag,bidi)
VALUES( 'Hebr', 'rtl')");

#-- TODO: need to map language subtags to script subtags for detection
#-- of bidi when script is not specified (like ar, he)
 $dbh->do("CREATE TABLE language_script_mapping (
        language_subtag varchar(25),
        script_subtag varchar(25),
        KEY `language_subtag` (`language_subtag`)
) ENGINE=InnoDB DEFAULT CHARSET=utf8");

#-- Default mappings between script and language subcodes
 $dbh->do("INSERT INTO language_script_mapping(language_subtag,script_subtag)
VALUES( 'ar', 'Arab')");
 $dbh->do("INSERT INTO language_script_mapping(language_subtag,script_subtag)
VALUES( 'he', 'Hebr')");

        print "Upgrade to $DBversion done (adding language subtag registry and basic BiDi support NOTE: You should import the subtag registry SQL)\n";
    SetVersion ($DBversion);
}

$DBversion = "3.00.00.046";
if (C4::Context->preference("Version") < TransformToNum($DBversion)) {
    $dbh->do("ALTER TABLE `subscription` CHANGE `numberlength` `numberlength` int(11) default '0' ,
    		 CHANGE `weeklength` `weeklength` int(11) default '0'");
    $dbh->do("CREATE TABLE `serialitems` (`serialid` int(11) NOT NULL, `itemnumber` int(11) NOT NULL, UNIQUE KEY `serialididx` (`serialid`) ) ENGINE=InnoDB DEFAULT CHARSET=utf8");
    $dbh->do("INSERT INTO `serialitems` SELECT `serialid`,`itemnumber` from serial where NOT ISNULL(itemnumber) && itemnumber <> '' && itemnumber NOT LIKE '%,%'");
	print "Upgrade to $DBversion done (Add serialitems table to link serial issues to items. )\n";
    SetVersion ($DBversion);
}

$DBversion = "3.00.00.047";
if (C4::Context->preference("Version") < TransformToNum($DBversion)) {
    $dbh->do("INSERT INTO `systempreferences` (variable,value,explanation,options,type) VALUES('OpacRenewalAllowed',0,'If ON, users can renew their issues directly from their OPAC account',NULL,'YesNo');");
	print "Upgrade to $DBversion done ( Added OpacRenewalAllowed syspref )\n";
    SetVersion ($DBversion);
}

$DBversion = "3.00.00.048";
if (C4::Context->preference("Version") < TransformToNum($DBversion)) {
    $dbh->do("ALTER TABLE `items` ADD `more_subfields_xml` longtext default NULL AFTER `itype`");
	print "Upgrade to $DBversion done (added items.more_subfields_xml)\n";
    SetVersion ($DBversion);
}

$DBversion = "3.00.00.049";
if (C4::Context->preference("Version") < TransformToNum($DBversion)) {
	$dbh->do("ALTER TABLE `z3950servers` ADD `encoding` text default NULL AFTER type ");
	print "Upgrade to $DBversion done ( Added encoding field to z3950servers table )\n";
    SetVersion ($DBversion);
}

$DBversion = "3.00.00.050";
if (C4::Context->preference("Version") < TransformToNum($DBversion)) {
    $dbh->do("INSERT INTO `systempreferences` (variable,value,explanation,options,type) VALUES('OpacHighlightedWords','0','If Set, query matched terms are highlighted in OPAC',NULL,'YesNo');");
	print "Upgrade to $DBversion done ( Added OpacHighlightedWords syspref )\n";
    SetVersion ($DBversion);
}

$DBversion = "3.00.00.051";
if (C4::Context->preference("Version") < TransformToNum($DBversion)) {
    $dbh->do("UPDATE systempreferences SET explanation = 'Define the current theme for the OPAC interface.' WHERE variable = 'opacthemes';");
	print "Upgrade to $DBversion done ( Corrected opacthemes explanation. )\n";
    SetVersion ($DBversion);
}

$DBversion = "3.00.00.052";
if (C4::Context->preference("Version") < TransformToNum($DBversion)) {
    $dbh->do("ALTER TABLE `deleteditems` ADD `more_subfields_xml` LONGTEXT DEFAULT NULL AFTER `itype`");
	print "Upgrade to $DBversion done ( Adding missing column to deleteditems table. )\n";
    SetVersion ($DBversion);
}

$DBversion = "3.00.00.053";
if (C4::Context->preference("Version") < TransformToNum($DBversion)) {
    $dbh->do("CREATE TABLE `printers_profile` (
            `prof_id` int(4) NOT NULL auto_increment,
            `printername` varchar(40) NOT NULL,
            `tmpl_id` int(4) NOT NULL,
            `paper_bin` varchar(20) NOT NULL,
            `offset_horz` float default NULL,
            `offset_vert` float default NULL,
            `creep_horz` float default NULL,
            `creep_vert` float default NULL,
            `unit` char(20) NOT NULL default 'POINT',
            PRIMARY KEY  (`prof_id`),
            UNIQUE KEY `printername` (`printername`,`tmpl_id`,`paper_bin`),
            CONSTRAINT `printers_profile_pnfk_1` FOREIGN KEY (`tmpl_id`) REFERENCES `labels_templates` (`tmpl_id`) ON DELETE CASCADE ON UPDATE CASCADE
            ) ENGINE=InnoDB DEFAULT CHARSET=utf8 ");
    $dbh->do("CREATE TABLE `labels_profile` (
            `tmpl_id` int(4) NOT NULL,
            `prof_id` int(4) NOT NULL,
            UNIQUE KEY `tmpl_id` (`tmpl_id`),
            UNIQUE KEY `prof_id` (`prof_id`)
            ) ENGINE=InnoDB DEFAULT CHARSET=utf8 ");
    print "Upgrade to $DBversion done ( Printer Profile tables added )\n";
    SetVersion ($DBversion);
}

$DBversion = "3.00.00.054";
if (C4::Context->preference("Version") < TransformToNum($DBversion)) {
    $dbh->do("UPDATE systempreferences SET options = 'incremental|annual|hbyymmincr|OFF', explanation = 'Used to autogenerate a barcode: incremental will be of the form 1, 2, 3; annual of the form 2007-0001, 2007-0002; hbyymmincr of the form HB08010001 where HB = Home Branch' WHERE variable = 'autoBarcode';");
	print "Upgrade to $DBversion done ( Added another barcode autogeneration sequence to barcode.pl. )\n";
    SetVersion ($DBversion);
}

$DBversion = "3.00.00.055";
if (C4::Context->preference("Version") < TransformToNum($DBversion)) {
    $dbh->do("ALTER TABLE `zebraqueue` ADD KEY `zebraqueue_lookup` (`server`, `biblio_auth_number`, `operation`, `done`)");
	print "Upgrade to $DBversion done ( Added index on zebraqueue. )\n";
    SetVersion ($DBversion);
}
$DBversion = "3.00.00.056";
if (C4::Context->preference("Version") < TransformToNum($DBversion)) {
    if (C4::Context->preference("marcflavour") eq 'UNIMARC') {
        $dbh->do("INSERT INTO `marc_subfield_structure` (`tagfield`, `tagsubfield`, `liblibrarian`, `libopac`, `repeatable`, `mandatory`, `kohafield`, `tab`, `authorised_value` , `authtypecode`, `value_builder`, `isurl`, `hidden`, `frameworkcode`, `seealso`, `link`, `defaultvalue`) VALUES ('995', 'v', 'Note sur le N° de périodique','Note sur le N° de périodique', 0, 0, 'items.enumchron', 10, '', '', '', 0, 0, '', '', '', NULL) ");
    } else {
        $dbh->do("INSERT INTO `marc_subfield_structure` (`tagfield`, `tagsubfield`, `liblibrarian`, `libopac`, `repeatable`, `mandatory`, `kohafield`, `tab`, `authorised_value` , `authtypecode`, `value_builder`, `isurl`, `hidden`, `frameworkcode`, `seealso`, `link`, `defaultvalue`) VALUES ('952', 'h', 'Serial Enumeration / chronology','Serial Enumeration / chronology', 0, 0, 'items.enumchron', 10, '', '', '', 0, 0, '', '', '', NULL) ");
    }
    $dbh->do("ALTER TABLE `items` ADD `enumchron` VARCHAR(80) DEFAULT NULL;");
    print "Upgrade to $DBversion done ( Added item.enumchron column, and framework map to 952h )\n";
    SetVersion ($DBversion);
}

$DBversion = "3.00.00.057";
if (C4::Context->preference("Version") < TransformToNum($DBversion)) {
    $dbh->do("INSERT INTO `systempreferences` (variable,value,explanation,options,type) VALUES('OAI-PMH','0','if ON, OAI-PMH server is enabled',NULL,'YesNo');");
    $dbh->do("INSERT INTO `systempreferences` (variable,value,explanation,options,type) VALUES('OAI-PMH:archiveID','KOHA-OAI-TEST','OAI-PMH archive identification',NULL,'Free');");
    $dbh->do("INSERT INTO `systempreferences` (variable,value,explanation,options,type) VALUES('OAI-PMH:MaxCount','50','OAI-PMH maximum number of records by answer to ListRecords and ListIdentifiers queries',NULL,'Integer');");
    $dbh->do("INSERT INTO `systempreferences` (variable,value,explanation,options,type) VALUES('OAI-PMH:Set','SET,Experimental set\r\nSET:SUBSET,Experimental subset','OAI-PMH exported set, the set name is followed by a comma and a short description, one set by line',NULL,'Free');");
    $dbh->do("INSERT INTO `systempreferences` (variable,value,explanation,options,type) VALUES('OAI-PMH:Subset',\"itemtype='BOOK'\",'Restrict answer to matching raws of the biblioitems table (experimental)',NULL,'Free');");
    SetVersion ($DBversion);
}

$DBversion = "3.00.00.058";
if (C4::Context->preference("Version") < TransformToNum($DBversion)) {
    $dbh->do("ALTER TABLE `opac_news`
                CHANGE `lang` `lang` VARCHAR( 25 )
                CHARACTER SET utf8
                COLLATE utf8_general_ci
                NOT NULL default ''");
	print "Upgrade to $DBversion done ( lang field in opac_news made longer )\n";
    SetVersion ($DBversion);
}

$DBversion = "3.00.00.059";
if (C4::Context->preference("Version") < TransformToNum($DBversion)) {

    $dbh->do("CREATE TABLE IF NOT EXISTS `labels_templates` (
            `tmpl_id` int(4) NOT NULL auto_increment,
            `tmpl_code` char(100)  default '',
            `tmpl_desc` char(100) default '',
            `page_width` float default '0',
            `page_height` float default '0',
            `label_width` float default '0',
            `label_height` float default '0',
            `topmargin` float default '0',
            `leftmargin` float default '0',
            `cols` int(2) default '0',
            `rows` int(2) default '0',
            `colgap` float default '0',
            `rowgap` float default '0',
            `active` int(1) default NULL,
            `units` char(20)  default 'PX',
            `fontsize` int(4) NOT NULL default '3',
            PRIMARY KEY  (`tmpl_id`)
            ) ENGINE=InnoDB DEFAULT CHARSET=utf8;");
    $dbh->do("CREATE TABLE  IF NOT EXISTS `printers_profile` (
            `prof_id` int(4) NOT NULL auto_increment,
            `printername` varchar(40) NOT NULL,
            `tmpl_id` int(4) NOT NULL,
            `paper_bin` varchar(20) NOT NULL,
            `offset_horz` float default NULL,
            `offset_vert` float default NULL,
            `creep_horz` float default NULL,
            `creep_vert` float default NULL,
            `unit` char(20) NOT NULL default 'POINT',
            PRIMARY KEY  (`prof_id`),
            UNIQUE KEY `printername` (`printername`,`tmpl_id`,`paper_bin`),
            CONSTRAINT `printers_profile_pnfk_1` FOREIGN KEY (`tmpl_id`) REFERENCES `labels_templates` (`tmpl_id`) ON DELETE CASCADE ON UPDATE CASCADE
            ) ENGINE=InnoDB DEFAULT CHARSET=utf8 ");
    print "Upgrade to $DBversion done ( Added labels_templates table if it did not exist. )\n";
    SetVersion ($DBversion);
}

$DBversion = "3.00.00.060";
if (C4::Context->preference("Version") < TransformToNum($DBversion)) {
    $dbh->do("CREATE TABLE IF NOT EXISTS `patronimage` (
            `cardnumber` varchar(16) NOT NULL,
            `mimetype` varchar(15) NOT NULL,
            `imagefile` mediumblob NOT NULL,
            PRIMARY KEY  (`cardnumber`),
            CONSTRAINT `patronimage_fk1` FOREIGN KEY (`cardnumber`) REFERENCES `borrowers` (`cardnumber`) ON DELETE CASCADE ON UPDATE CASCADE
            ) ENGINE=InnoDB DEFAULT CHARSET=utf8;");
	print "Upgrade to $DBversion done ( Added patronimage table. )\n";
    SetVersion ($DBversion);
}

$DBversion = "3.00.00.061";
if (C4::Context->preference("Version") < TransformToNum($DBversion)) {
    $dbh->do("ALTER TABLE labels_templates ADD COLUMN font char(10) NOT NULL DEFAULT 'TR';");
	print "Upgrade to $DBversion done ( Added font column to labels_templates )\n";
    SetVersion ($DBversion);
}

$DBversion = "3.00.00.062";
if (C4::Context->preference("Version") < TransformToNum($DBversion)) {
    $dbh->do("CREATE TABLE `old_issues` (
                `borrowernumber` int(11) default NULL,
                `itemnumber` int(11) default NULL,
                `date_due` date default NULL,
                `branchcode` varchar(10) default NULL,
                `issuingbranch` varchar(18) default NULL,
                `returndate` date default NULL,
                `lastreneweddate` date default NULL,
                `return` varchar(4) default NULL,
                `renewals` tinyint(4) default NULL,
                `timestamp` timestamp NOT NULL default CURRENT_TIMESTAMP on update CURRENT_TIMESTAMP,
                `issuedate` date default NULL,
                KEY `old_issuesborridx` (`borrowernumber`),
                KEY `old_issuesitemidx` (`itemnumber`),
                KEY `old_bordate` (`borrowernumber`,`timestamp`),
                CONSTRAINT `old_issues_ibfk_1` FOREIGN KEY (`borrowernumber`) REFERENCES `borrowers` (`borrowernumber`)
                    ON DELETE SET NULL ON UPDATE SET NULL,
                CONSTRAINT `old_issues_ibfk_2` FOREIGN KEY (`itemnumber`) REFERENCES `items` (`itemnumber`)
                    ON DELETE SET NULL ON UPDATE SET NULL
                ) ENGINE=InnoDB DEFAULT CHARSET=utf8");
    $dbh->do("CREATE TABLE `old_reserves` (
                `borrowernumber` int(11) default NULL,
                `reservedate` date default NULL,
                `biblionumber` int(11) default NULL,
                `constrainttype` varchar(1) default NULL,
                `branchcode` varchar(10) default NULL,
                `notificationdate` date default NULL,
                `reminderdate` date default NULL,
                `cancellationdate` date default NULL,
                `reservenotes` mediumtext,
                `priority` smallint(6) default NULL,
                `found` varchar(1) default NULL,
                `timestamp` timestamp NOT NULL default CURRENT_TIMESTAMP on update CURRENT_TIMESTAMP,
                `itemnumber` int(11) default NULL,
                `waitingdate` date default NULL,
                KEY `old_reserves_borrowernumber` (`borrowernumber`),
                KEY `old_reserves_biblionumber` (`biblionumber`),
                KEY `old_reserves_itemnumber` (`itemnumber`),
                KEY `old_reserves_branchcode` (`branchcode`),
                CONSTRAINT `old_reserves_ibfk_1` FOREIGN KEY (`borrowernumber`) REFERENCES `borrowers` (`borrowernumber`)
                    ON DELETE SET NULL ON UPDATE SET NULL,
                CONSTRAINT `old_reserves_ibfk_2` FOREIGN KEY (`biblionumber`) REFERENCES `biblio` (`biblionumber`)
                    ON DELETE SET NULL ON UPDATE SET NULL,
                CONSTRAINT `old_reserves_ibfk_3` FOREIGN KEY (`itemnumber`) REFERENCES `items` (`itemnumber`)
                    ON DELETE SET NULL ON UPDATE SET NULL
                ) ENGINE=InnoDB DEFAULT CHARSET=utf8");

    # move closed transactions to old_* tables
    $dbh->do("INSERT INTO old_issues SELECT * FROM issues WHERE returndate IS NOT NULL");
    $dbh->do("DELETE FROM issues WHERE returndate IS NOT NULL");
    $dbh->do("INSERT INTO old_reserves SELECT * FROM reserves WHERE cancellationdate IS NOT NULL OR found = 'F'");
    $dbh->do("DELETE FROM reserves WHERE cancellationdate IS NOT NULL OR found = 'F'");

	print "Upgrade to $DBversion done ( Added old_issues and old_reserves tables )\n";
    SetVersion ($DBversion);
}

$DBversion = "3.00.00.063";
if (C4::Context->preference("Version") < TransformToNum($DBversion)) {
    $dbh->do("ALTER TABLE deleteditems
                CHANGE COLUMN booksellerid booksellerid MEDIUMTEXT DEFAULT NULL,
                ADD COLUMN enumchron VARCHAR(80) DEFAULT NULL AFTER more_subfields_xml,
                ADD COLUMN copynumber SMALLINT(6) DEFAULT NULL AFTER enumchron;");
    $dbh->do("ALTER TABLE items
                CHANGE COLUMN booksellerid booksellerid MEDIUMTEXT,
                ADD COLUMN copynumber SMALLINT(6) DEFAULT NULL AFTER enumchron;");
	print "Upgrade to $DBversion done ( Changed items.booksellerid and deleteditems.booksellerid to MEDIUMTEXT and added missing items.copynumber and deleteditems.copynumber to fix Bug 1927)\n";
    SetVersion ($DBversion);
}

$DBversion = "3.00.00.064";
if (C4::Context->preference("Version") < TransformToNum($DBversion)) {
    $dbh->do("INSERT INTO `systempreferences` (variable,value,explanation,options,type) VALUES('AmazonLocale','US','Use to set the Locale of your Amazon.com Web Services','US|CA|DE|FR|JP|UK','Choice');");
    $dbh->do("INSERT INTO `systempreferences` (variable,value,explanation,options,type) VALUES('AWSAccessKeyID','','See:  http://aws.amazon.com','','free');");
    $dbh->do("DELETE FROM `systempreferences` WHERE variable='AmazonDevKey';");
    $dbh->do("DELETE FROM `systempreferences` WHERE variable='XISBNAmazonSimilarItems';");
    $dbh->do("DELETE FROM `systempreferences` WHERE variable='OPACXISBNAmazonSimilarItems';");
    print "Upgrade to $DBversion done (IMPORTANT: Upgrading to Amazon.com Associates Web Service 4.0 ) \n";
    SetVersion ($DBversion);
}

$DBversion = "3.00.00.065";
if (C4::Context->preference("Version") < TransformToNum($DBversion)) {
    $dbh->do("CREATE TABLE `patroncards` (
                `cardid` int(11) NOT NULL auto_increment,
                `batch_id` varchar(10) NOT NULL default '1',
                `borrowernumber` int(11) NOT NULL,
                `timestamp` timestamp NOT NULL default CURRENT_TIMESTAMP on update CURRENT_TIMESTAMP,
                PRIMARY KEY  (`cardid`),
                KEY `patroncards_ibfk_1` (`borrowernumber`),
                CONSTRAINT `patroncards_ibfk_1` FOREIGN KEY (`borrowernumber`) REFERENCES `borrowers` (`borrowernumber`) ON DELETE CASCADE ON UPDATE CASCADE
                ) ENGINE=InnoDB DEFAULT CHARSET=utf8;");
    print "Upgrade to $DBversion done (Adding patroncards table for patroncards generation feature. ) \n";
    SetVersion ($DBversion);
}

$DBversion = "3.00.00.066";
if (C4::Context->preference("Version") < TransformToNum($DBversion)) {
    $dbh->do("ALTER TABLE `virtualshelfcontents` MODIFY `dateadded` timestamp NOT NULL
DEFAULT CURRENT_TIMESTAMP on update CURRENT_TIMESTAMP;
");
    print "Upgrade to $DBversion done (fix for bug 1873: virtualshelfcontents dateadded column empty. ) \n";
    SetVersion ($DBversion);
}

$DBversion = "3.00.00.067";
if (C4::Context->preference("Version") < TransformToNum($DBversion)) {
    $dbh->do("UPDATE systempreferences SET explanation = 'Enable patron images for the Staff Client', type = 'YesNo' WHERE variable = 'patronimages'");
    print "Upgrade to $DBversion done (Updating patronimages syspref to reflect current kohastructure.sql. ) \n";
    SetVersion ($DBversion);
}

$DBversion = "3.00.00.068";
if (C4::Context->preference("Version") < TransformToNum($DBversion)) {
    $dbh->do("CREATE TABLE `permissions` (
                `module_bit` int(11) NOT NULL DEFAULT 0,
                `code` varchar(30) DEFAULT NULL,
                `description` varchar(255) DEFAULT NULL,
                PRIMARY KEY  (`module_bit`, `code`),
                CONSTRAINT `permissions_ibfk_1` FOREIGN KEY (`module_bit`) REFERENCES `userflags` (`bit`)
                    ON DELETE CASCADE ON UPDATE CASCADE
              ) ENGINE=InnoDB DEFAULT CHARSET=utf8");
    $dbh->do("CREATE TABLE `user_permissions` (
                `borrowernumber` int(11) NOT NULL DEFAULT 0,
                `module_bit` int(11) NOT NULL DEFAULT 0,
                `code` varchar(30) DEFAULT NULL,
                CONSTRAINT `user_permissions_ibfk_1` FOREIGN KEY (`borrowernumber`) REFERENCES `borrowers` (`borrowernumber`)
                    ON DELETE CASCADE ON UPDATE CASCADE,
                CONSTRAINT `user_permissions_ibfk_2` FOREIGN KEY (`module_bit`, `code`)
                    REFERENCES `permissions` (`module_bit`, `code`)
                    ON DELETE CASCADE ON UPDATE CASCADE
              ) ENGINE=InnoDB DEFAULT CHARSET=utf8");

    $dbh->do("INSERT INTO permissions (module_bit, code, description) VALUES
    (13, 'edit_news', 'Write news for the OPAC and staff interfaces'),
    (13, 'label_creator', 'Create printable labels and barcodes from catalog and patron data'),
    (13, 'edit_calendar', 'Define days when the library is closed'),
    (13, 'moderate_comments', 'Moderate patron comments'),
    (13, 'edit_notices', 'Define notices'),
    (13, 'edit_notice_status_triggers', 'Set notice/status triggers for overdue items'),
    (13, 'view_system_logs', 'Browse the system logs'),
    (13, 'inventory', 'Perform inventory (stocktaking) of your catalogue'),
    (13, 'stage_marc_import', 'Stage MARC records into the reservoir'),
    (13, 'manage_staged_marc', 'Managed staged MARC records, including completing and reversing imports'),
    (13, 'export_catalog', 'Export bibliographic and holdings data'),
    (13, 'import_patrons', 'Import patron data'),
    (13, 'delete_anonymize_patrons', 'Delete old borrowers and anonymize circulation history (deletes borrower reading history)'),
    (13, 'batch_upload_patron_images', 'Upload patron images in batch or one at a time'),
    (13, 'schedule_tasks', 'Schedule tasks to run')");

    $dbh->do("INSERT INTO `systempreferences` (variable,value,explanation,options,type) VALUES('GranularPermissions','0','Use detailed staff user permissions',NULL,'YesNo')");

    print "Upgrade to $DBversion done (adding permissions and user_permissions tables and GranularPermissions syspref) \n";
    SetVersion ($DBversion);
}
$DBversion = "3.00.00.069";
if (C4::Context->preference("Version") < TransformToNum($DBversion)) {
    $dbh->do("ALTER TABLE labels_conf CHANGE COLUMN class classification int(1) DEFAULT NULL;");
	print "Upgrade to $DBversion done ( Correcting columname in labels_conf )\n";
    SetVersion ($DBversion);
}

$DBversion = "3.00.00.070";
if (C4::Context->preference("Version") < TransformToNum($DBversion)) {
    $sth = $dbh->prepare("SELECT value FROM systempreferences WHERE variable='yuipath'");
    $sth->execute;
    my ($value) = $sth->fetchrow;
    $value =~ s/2.3.1/2.5.1/;
    $dbh->do("UPDATE systempreferences SET value='$value' WHERE variable='yuipath';");
	print "Update yuipath syspref to 2.5.1 if necessary\n";
    SetVersion ($DBversion);
}

$DBversion = "3.00.00.071";
if (C4::Context->preference("Version") < TransformToNum($DBversion)) {
    $dbh->do(" ALTER TABLE `subscription` ADD `serialsadditems` TINYINT( 1 ) NOT NULL DEFAULT '0';");
    # fill the new field with the previous systempreference value, then drop the syspref
    my $sth = $dbh->prepare("SELECT value FROM systempreferences WHERE variable='serialsadditems'");
    $sth->execute;
    my ($serialsadditems) = $sth->fetchrow();
    $dbh->do("UPDATE subscription SET serialsadditems=$serialsadditems");
    $dbh->do("DELETE FROM systempreferences WHERE variable='serialsadditems'");
    print "Upgrade to $DBversion done ( moving serialsadditems from syspref to subscription )\n";
    SetVersion ($DBversion);
}

$DBversion = "3.00.00.072";
if (C4::Context->preference("Version") < TransformToNum($DBversion)) {
    $dbh->do("ALTER TABLE labels_conf ADD COLUMN formatstring mediumtext DEFAULT NULL AFTER printingtype");
	print "Upgrade to $DBversion done ( Adding format string to labels generator. )\n";
    SetVersion ($DBversion);
}

$DBversion = "3.00.00.073";
if (C4::Context->preference("Version") < TransformToNum($DBversion)) {
	$dbh->do("DROP TABLE IF EXISTS `tags_all`;");
	$dbh->do(q#
	CREATE TABLE `tags_all` (
	  `tag_id`         int(11) NOT NULL auto_increment,
	  `borrowernumber` int(11) NOT NULL,
	  `biblionumber`   int(11) NOT NULL,
	  `term`      varchar(255) NOT NULL,
	  `language`       int(4) default NULL,
	  `date_created` datetime  NOT NULL,
	  PRIMARY KEY  (`tag_id`),
	  KEY `tags_borrowers_fk_1` (`borrowernumber`),
	  KEY `tags_biblionumber_fk_1` (`biblionumber`),
	  CONSTRAINT `tags_borrowers_fk_1` FOREIGN KEY (`borrowernumber`)
		REFERENCES `borrowers` (`borrowernumber`) ON DELETE CASCADE ON UPDATE CASCADE,
	  CONSTRAINT `tags_biblionumber_fk_1` FOREIGN KEY (`biblionumber`)
		REFERENCES `biblio`     (`biblionumber`)  ON DELETE CASCADE ON UPDATE CASCADE
	) ENGINE=InnoDB DEFAULT CHARSET=utf8;
	#);
	$dbh->do("DROP TABLE IF EXISTS `tags_approval`;");
	$dbh->do(q#
	CREATE TABLE `tags_approval` (
	  `term`   varchar(255) NOT NULL,
	  `approved`     int(1) NOT NULL default '0',
	  `date_approved` datetime       default NULL,
	  `approved_by` int(11)          default NULL,
	  `weight_total` int(9) NOT NULL default '1',
	  PRIMARY KEY  (`term`),
	  KEY `tags_approval_borrowers_fk_1` (`approved_by`),
	  CONSTRAINT `tags_approval_borrowers_fk_1` FOREIGN KEY (`approved_by`)
		REFERENCES `borrowers` (`borrowernumber`) ON DELETE CASCADE ON UPDATE CASCADE
	) ENGINE=InnoDB DEFAULT CHARSET=utf8;
	#);
	$dbh->do("DROP TABLE IF EXISTS `tags_index`;");
	$dbh->do(q#
	CREATE TABLE `tags_index` (
	  `term`    varchar(255) NOT NULL,
	  `biblionumber` int(11) NOT NULL,
	  `weight`        int(9) NOT NULL default '1',
	  PRIMARY KEY  (`term`,`biblionumber`),
	  KEY `tags_index_biblionumber_fk_1` (`biblionumber`),
	  CONSTRAINT `tags_index_term_fk_1` FOREIGN KEY (`term`)
		REFERENCES `tags_approval` (`term`)  ON DELETE CASCADE ON UPDATE CASCADE,
	  CONSTRAINT `tags_index_biblionumber_fk_1` FOREIGN KEY (`biblionumber`)
		REFERENCES `biblio` (`biblionumber`) ON DELETE CASCADE ON UPDATE CASCADE
	) ENGINE=InnoDB DEFAULT CHARSET=utf8;
	#);
	$dbh->do(q#
	INSERT INTO `systempreferences` VALUES
		('BakerTaylorBookstoreURL','','','URL template for \"My Libary Bookstore\" links, to which the \"key\" value is appended, and \"https://\" is prepended.  It should include your hostname and \"Parent Number\".  Make this variable empty to turn MLB links off.  Example: ocls.mylibrarybookstore.com/MLB/actions/searchHandler.do?nextPage=bookDetails&parentNum=10923&key=',''),
		('BakerTaylorEnabled','0','','Enable or disable all Baker & Taylor features.','YesNo'),
		('BakerTaylorPassword','','','Baker & Taylor Password for Content Cafe (external content)','Textarea'),
		('BakerTaylorUsername','','','Baker & Taylor Username for Content Cafe (external content)','Textarea'),
		('TagsEnabled','1','','Enables or disables all tagging features.  This is the main switch for tags.','YesNo'),
		('TagsExternalDictionary',NULL,'','Path on server to local ispell executable, used to set $Lingua::Ispell::path  This dictionary is used as a \"whitelist\" of pre-allowed tags.',''),
		('TagsInputOnDetail','1','','Allow users to input tags from the detail page.',         'YesNo'),
		('TagsInputOnList',  '0','','Allow users to input tags from the search results list.', 'YesNo'),
		('TagsModeration',  NULL,'','Require tags from patrons to be approved before becoming visible.','YesNo'),
		('TagsShowOnDetail','10','','Number of tags to display on detail page.  0 is off.',        'Integer'),
		('TagsShowOnList',   '6','','Number of tags to display on search results list.  0 is off.','Integer')
	#);
	print "Upgrade to $DBversion done (Baker/Taylor,Tags: sysprefs and tables (tags_all, tags_index, tags_approval)) \n";
	SetVersion ($DBversion);
}

$DBversion = "3.00.00.074";
if (C4::Context->preference("Version") < TransformToNum($DBversion)) {
    $dbh->do( q(update itemtypes set imageurl = concat( 'npl/', imageurl )
                  where imageurl not like 'http%'
                    and imageurl is not NULL
                    and imageurl != '') );
    print "Upgrade to $DBversion done (updating imagetype.imageurls to reflect new icon locations.)\n";
    SetVersion ($DBversion);
}

$DBversion = "3.00.00.075";
if (C4::Context->preference("Version") < TransformToNum($DBversion)) {
    $dbh->do( q(alter table authorised_values add imageurl varchar(200) default NULL) );
    print "Upgrade to $DBversion done (adding imageurl field to authorised_values table)\n";
    SetVersion ($DBversion);
}

$DBversion = "3.00.00.076";
if (C4::Context->preference("Version") < TransformToNum($DBversion)) {
    $dbh->do("ALTER TABLE import_batches
              ADD COLUMN nomatch_action enum('create_new', 'ignore') NOT NULL default 'create_new' AFTER overlay_action");
    $dbh->do("ALTER TABLE import_batches
              ADD COLUMN item_action enum('always_add', 'add_only_for_matches', 'add_only_for_new', 'ignore')
                  NOT NULL default 'always_add' AFTER nomatch_action");
    $dbh->do("ALTER TABLE import_batches
              MODIFY overlay_action  enum('replace', 'create_new', 'use_template', 'ignore')
                  NOT NULL default 'create_new'");
    $dbh->do("ALTER TABLE import_records
              MODIFY status  enum('error', 'staged', 'imported', 'reverted', 'items_reverted',
                                  'ignored') NOT NULL default 'staged'");
    $dbh->do("ALTER TABLE import_items
              MODIFY status enum('error', 'staged', 'imported', 'reverted', 'ignored') NOT NULL default 'staged'");

	print "Upgrade to $DBversion done (changes to import_batches and import_records)\n";
	SetVersion ($DBversion);
}

$DBversion = "3.00.00.077";
if (C4::Context->preference("Version") < TransformToNum($DBversion)) {
    # drop these tables only if they exist and none of them are empty
    # these tables are not defined in the packaged 2.2.9, but since it is believed
    # that at least one library may be using them in a post-2.2.9 but pre-3.0 Koha,
    # some care is taken.
    my ($print_error) = $dbh->{PrintError};
    $dbh->{PrintError} = 0;
    my ($raise_error) = $dbh->{RaiseError};
    $dbh->{RaiseError} = 1;

    my $count = 0;
    my $do_drop = 1;
    eval { $count = $dbh->do("SELECT 1 FROM categorytable"); };
    if ($count > 0) {
        $do_drop = 0;
    }
    eval { $count = $dbh->do("SELECT 1 FROM mediatypetable"); };
    if ($count > 0) {
        $do_drop = 0;
    }
    eval { $count = $dbh->do("SELECT 1 FROM subcategorytable"); };
    if ($count > 0) {
        $do_drop = 0;
    }

    if ($do_drop) {
        $dbh->do("DROP TABLE IF EXISTS `categorytable`");
        $dbh->do("DROP TABLE IF EXISTS `mediatypetable`");
        $dbh->do("DROP TABLE IF EXISTS `subcategorytable`");
    }

    $dbh->{PrintError} = $print_error;
    $dbh->{RaiseError} = $raise_error;
	print "Upgrade to $DBversion done (drop categorytable, subcategorytable, and mediatypetable)\n";
	SetVersion ($DBversion);
}

$DBversion = "3.00.00.078";
if (C4::Context->preference("Version") < TransformToNum($DBversion)) {
    my ($print_error) = $dbh->{PrintError};
    $dbh->{PrintError} = 0;

    unless ($dbh->do("SELECT 1 FROM browser")) {
        $dbh->{PrintError} = $print_error;
        $dbh->do("CREATE TABLE `browser` (
                    `level` int(11) NOT NULL,
                    `classification` varchar(20) NOT NULL,
                    `description` varchar(255) NOT NULL,
                    `number` bigint(20) NOT NULL,
                    `endnode` tinyint(4) NOT NULL
                  ) ENGINE=InnoDB DEFAULT CHARSET=utf8");
    }
    $dbh->{PrintError} = $print_error;
	print "Upgrade to $DBversion done (add browser table if not already present)\n";
	SetVersion ($DBversion);
}

$DBversion = "3.00.00.079";
if (C4::Context->preference("Version") < TransformToNum($DBversion)) {
 my ($print_error) = $dbh->{PrintError};
    $dbh->{PrintError} = 0;

    $dbh->do("INSERT INTO `systempreferences` (variable, value,options,type, explanation)VALUES
        ('AddPatronLists','categorycode','categorycode|category_type','Choice','Allow user to choose what list to pick up from when adding patrons')");
    print "Upgrade to $DBversion done (add browser table if not already present)\n";
	SetVersion ($DBversion);
}

$DBversion = "3.00.00.080";
if (C4::Context->preference("Version") < TransformToNum($DBversion)) {
    $dbh->do("ALTER TABLE subscription CHANGE monthlength monthlength int(11) default '0'");
    $dbh->do("ALTER TABLE deleteditems MODIFY marc LONGBLOB AFTER copynumber");
    $dbh->do("ALTER TABLE aqbooksellers CHANGE name name mediumtext NOT NULL");
	print "Upgrade to $DBversion done (catch up on DB schema changes since alpha and beta)\n";
	SetVersion ($DBversion);
}

$DBversion = "3.00.00.081";
if (C4::Context->preference("Version") < TransformToNum($DBversion)) {
    $dbh->do("CREATE TABLE `borrower_attribute_types` (
                `code` varchar(10) NOT NULL,
                `description` varchar(255) NOT NULL,
                `repeatable` tinyint(1) NOT NULL default 0,
                `unique_id` tinyint(1) NOT NULL default 0,
                `opac_display` tinyint(1) NOT NULL default 0,
                `password_allowed` tinyint(1) NOT NULL default 0,
                `staff_searchable` tinyint(1) NOT NULL default 0,
                `authorised_value_category` varchar(10) default NULL,
                PRIMARY KEY  (`code`)
              ) ENGINE=InnoDB DEFAULT CHARSET=utf8");
    $dbh->do("CREATE TABLE `borrower_attributes` (
                `borrowernumber` int(11) NOT NULL,
                `code` varchar(10) NOT NULL,
                `attribute` varchar(30) default NULL,
                `password` varchar(30) default NULL,
                KEY `borrowernumber` (`borrowernumber`),
                KEY `code_attribute` (`code`, `attribute`),
                CONSTRAINT `borrower_attributes_ibfk_1` FOREIGN KEY (`borrowernumber`) REFERENCES `borrowers` (`borrowernumber`)
                    ON DELETE CASCADE ON UPDATE CASCADE,
                CONSTRAINT `borrower_attributes_ibfk_2` FOREIGN KEY (`code`) REFERENCES `borrower_attribute_types` (`code`)
                    ON DELETE CASCADE ON UPDATE CASCADE
            ) ENGINE=InnoDB DEFAULT CHARSET=utf8");
    $dbh->do("INSERT INTO `systempreferences` (variable,value,explanation,options,type) VALUES('ExtendedPatronAttributes','0','Use extended patron IDs and attributes',NULL,'YesNo')");
    print "Upgrade to $DBversion done (added borrower_attributes and  borrower_attribute_types)\n";
 SetVersion ($DBversion);
}

$DBversion = "3.00.00.082";
if (C4::Context->preference("Version") < TransformToNum($DBversion)) {
    $dbh->do( q(alter table accountlines add column lastincrement decimal(28,6) default NULL) );
    print "Upgrade to $DBversion done (adding lastincrement column to accountlines table)\n";
    SetVersion ($DBversion);
}

$DBversion = "3.00.00.083";
if (C4::Context->preference("Version") < TransformToNum($DBversion)) {
    $dbh->do( qq(UPDATE systempreferences SET value='local' where variable='yuipath' and value like "%/intranet-tmpl/prog/%"));
    print "Upgrade to $DBversion done (Changing yuipath behaviour in managing a local value)\n";
    SetVersion ($DBversion);
}
$DBversion = "3.00.00.084";
    if (C4::Context->preference("Version") < TransformToNum($DBversion)) {
    $dbh->do("INSERT INTO systempreferences (variable,value,explanation,options,type) VALUES('RenewSerialAddsSuggestion','0','if ON, adds a new suggestion at serial subscription renewal',NULL,'YesNo')");
    $dbh->do("INSERT INTO systempreferences (variable,value,explanation,options,type) VALUES('GoogleJackets','0','if ON, displays jacket covers from Google Books API',NULL,'YesNo')");
    print "Upgrade to $DBversion done (add new sysprefs)\n";
    SetVersion ($DBversion);
}

$DBversion = "3.00.00.085";
if (C4::Context->preference("Version") < TransformToNum($DBversion)) {
    if (C4::Context->preference("marcflavour") eq 'MARC21') {
        $dbh->do("UPDATE marc_subfield_structure SET tab = 0 WHERE tab =  9 AND tagfield = '037'");
        $dbh->do("UPDATE marc_subfield_structure SET tab = 1 WHERE tab =  6 AND tagfield in ('100', '110', '111', '130')");
        $dbh->do("UPDATE marc_subfield_structure SET tab = 2 WHERE tab =  6 AND tagfield in ('240', '243')");
        $dbh->do("UPDATE marc_subfield_structure SET tab = 4 WHERE tab =  6 AND tagfield in ('400', '410', '411', '440')");
        $dbh->do("UPDATE marc_subfield_structure SET tab = 5 WHERE tab =  9 AND tagfield = '584'");
        $dbh->do("UPDATE marc_subfield_structure SET tab = 7 WHERE tab = -6 AND tagfield = '760'");
    }
    print "Upgrade to $DBversion done (move editing tab of various MARC21 subfields)\n";
    SetVersion ($DBversion);
}

$DBversion = "3.00.00.086";
if (C4::Context->preference("Version") < TransformToNum($DBversion)) {
	$dbh->do(
	"CREATE TABLE `tmp_holdsqueue` (
  	`biblionumber` int(11) default NULL,
  	`itemnumber` int(11) default NULL,
  	`barcode` varchar(20) default NULL,
  	`surname` mediumtext NOT NULL,
  	`firstname` text,
  	`phone` text,
  	`borrowernumber` int(11) NOT NULL,
  	`cardnumber` varchar(16) default NULL,
  	`reservedate` date default NULL,
  	`title` mediumtext,
  	`itemcallnumber` varchar(30) default NULL,
  	`holdingbranch` varchar(10) default NULL,
  	`pickbranch` varchar(10) default NULL,
  	`notes` text
	) ENGINE=InnoDB DEFAULT CHARSET=utf8");

	$dbh->do("INSERT INTO systempreferences (variable,value,explanation,options,type) VALUES('RandomizeHoldsQueueWeight','0','if ON, the holds queue in circulation will be randomized, either based on all location codes, or by the location codes specified in StaticHoldsQueueWeight',NULL,'YesNo')");
	$dbh->do("INSERT INTO systempreferences (variable,value,explanation,options,type) VALUES('StaticHoldsQueueWeight','0','Specify a list of library location codes separated by commas -- the list of codes will be traversed and weighted with first values given higher weight for holds fulfillment -- alternatively, if RandomizeHoldsQueueWeight is set, the list will be randomly selective',NULL,'TextArea')");

	print "Upgrade to $DBversion done (Table structure for table `tmp_holdsqueue`)\n";
	SetVersion ($DBversion);
}

$DBversion = "3.00.00.087";
if (C4::Context->preference("Version") < TransformToNum($DBversion)) {
    $dbh->do("INSERT INTO `systempreferences` VALUES ('AutoEmailOpacUser','0','','Sends notification emails containing new account details to patrons - when account is created.','YesNo')" );
    $dbh->do("INSERT INTO `systempreferences` VALUES ('AutoEmailPrimaryAddress','OFF','email|emailpro|B_email|cardnumber|OFF','Defines the default email address where Account Details emails are sent.','Choice')");
    print "Upgrade to $DBversion done (added 2 new 'AutoEmailOpacUser' sysprefs)\n";
    SetVersion ($DBversion);
}

$DBversion = "3.00.00.088";
if (C4::Context->preference("Version") < TransformToNum($DBversion)) {
	$dbh->do("INSERT INTO `systempreferences` (variable,value,options,explanation,type) VALUES ('OPACShelfBrowser','1','','Enable/disable Shelf Browser on item details page','YesNo')");
	$dbh->do("INSERT INTO `systempreferences` (variable,value,options,explanation,type) VALUES ('OPACItemHolds','1','Allow OPAC users to place hold on specific items. If OFF, users can only request next available copy.','','YesNo')");
	$dbh->do("INSERT INTO `systempreferences` (variable,value,options,explanation,type) VALUES ('XSLTDetailsDisplay','0','','Enable XSL stylesheet control over details page display on OPAC WARNING: MARC21 Only','YesNo')");
	$dbh->do("INSERT INTO `systempreferences` (variable,value,options,explanation,type) VALUES ('XSLTResultsDisplay','0','','Enable XSL stylesheet control over results page display on OPAC WARNING: MARC21 Only','YesNo')");
	print "Upgrade to $DBversion done (added 2 new 'AutoEmailOpacUser' sysprefs)\n";
    SetVersion ($DBversion);
}

$DBversion = "3.00.00.089";
if (C4::Context->preference("Version") < TransformToNum($DBversion)) {
	$dbh->do("INSERT INTO `systempreferences` (variable,value,options,explanation,type) VALUES('AdvancedSearchTypes','itemtypes','itemtypes|ccode','Select which set of fields comprise the Type limit in the advanced search','Choice')");
	print "Upgrade to $DBversion done (added new AdvancedSearchTypes syspref)\n";
    SetVersion ($DBversion);
}

$DBversion = "3.00.00.090";
if (C4::Context->preference("Version") < TransformToNum($DBversion)) {
    $dbh->do("
        CREATE TABLE `branch_borrower_circ_rules` (
          `branchcode` VARCHAR(10) NOT NULL,
          `categorycode` VARCHAR(10) NOT NULL,
          `maxissueqty` int(4) default NULL,
          PRIMARY KEY (`categorycode`, `branchcode`),
          CONSTRAINT `branch_borrower_circ_rules_ibfk_1` FOREIGN KEY (`categorycode`) REFERENCES `categories` (`categorycode`)
            ON DELETE CASCADE ON UPDATE CASCADE,
          CONSTRAINT `branch_borrower_circ_rules_ibfk_2` FOREIGN KEY (`branchcode`) REFERENCES `branches` (`branchcode`)
            ON DELETE CASCADE ON UPDATE CASCADE
        ) ENGINE=InnoDB DEFAULT CHARSET=utf8
    ");
    $dbh->do("
        CREATE TABLE `default_borrower_circ_rules` (
          `categorycode` VARCHAR(10) NOT NULL,
          `maxissueqty` int(4) default NULL,
          PRIMARY KEY (`categorycode`),
          CONSTRAINT `borrower_borrower_circ_rules_ibfk_1` FOREIGN KEY (`categorycode`) REFERENCES `categories` (`categorycode`)
            ON DELETE CASCADE ON UPDATE CASCADE
        ) ENGINE=InnoDB DEFAULT CHARSET=utf8
    ");
    $dbh->do("
        CREATE TABLE `default_branch_circ_rules` (
          `branchcode` VARCHAR(10) NOT NULL,
          `maxissueqty` int(4) default NULL,
          PRIMARY KEY (`branchcode`),
          CONSTRAINT `default_branch_circ_rules_ibfk_1` FOREIGN KEY (`branchcode`) REFERENCES `branches` (`branchcode`)
            ON DELETE CASCADE ON UPDATE CASCADE
        ) ENGINE=InnoDB DEFAULT CHARSET=utf8
    ");
    $dbh->do("
        CREATE TABLE `default_circ_rules` (
            `singleton` enum('singleton') NOT NULL default 'singleton',
            `maxissueqty` int(4) default NULL,
            PRIMARY KEY (`singleton`)
        ) ENGINE=InnoDB DEFAULT CHARSET=utf8
    ");
    print "Upgrade to $DBversion done (added several circ rules tables)\n";
    SetVersion ($DBversion);
}


$DBversion = "3.00.00.091";
if (C4::Context->preference("Version") < TransformToNum($DBversion)) {
    $dbh->do(<<'END_SQL');
ALTER TABLE borrowers
ADD `smsalertnumber` varchar(50) default NULL
END_SQL

    $dbh->do(<<'END_SQL');
CREATE TABLE `message_attributes` (
  `message_attribute_id` int(11) NOT NULL auto_increment,
  `message_name` varchar(20) NOT NULL default '',
  `takes_days` tinyint(1) NOT NULL default '0',
  PRIMARY KEY  (`message_attribute_id`),
  UNIQUE KEY `message_name` (`message_name`)
) ENGINE=InnoDB DEFAULT CHARSET=utf8
END_SQL

    $dbh->do(<<'END_SQL');
CREATE TABLE `message_transport_types` (
  `message_transport_type` varchar(20) NOT NULL,
  PRIMARY KEY  (`message_transport_type`)
) ENGINE=InnoDB DEFAULT CHARSET=utf8;
END_SQL

    $dbh->do(<<'END_SQL');
CREATE TABLE `message_transports` (
  `message_attribute_id` int(11) NOT NULL,
  `message_transport_type` varchar(20) NOT NULL,
  `is_digest` tinyint(1) NOT NULL default '0',
  `letter_module` varchar(20) NOT NULL default '',
  `letter_code` varchar(20) NOT NULL default '',
  PRIMARY KEY  (`message_attribute_id`,`message_transport_type`,`is_digest`),
  KEY `message_transport_type` (`message_transport_type`),
  KEY `letter_module` (`letter_module`,`letter_code`),
  CONSTRAINT `message_transports_ibfk_1` FOREIGN KEY (`message_attribute_id`) REFERENCES `message_attributes` (`message_attribute_id`) ON DELETE CASCADE ON UPDATE CASCADE,
  CONSTRAINT `message_transports_ibfk_2` FOREIGN KEY (`message_transport_type`) REFERENCES `message_transport_types` (`message_transport_type`) ON DELETE CASCADE ON UPDATE CASCADE,
  CONSTRAINT `message_transports_ibfk_3` FOREIGN KEY (`letter_module`, `letter_code`) REFERENCES `letter` (`module`, `code`) ON DELETE CASCADE ON UPDATE CASCADE
) ENGINE=InnoDB DEFAULT CHARSET=utf8
END_SQL

    $dbh->do(<<'END_SQL');
CREATE TABLE `borrower_message_preferences` (
  `borrower_message_preference_id` int(11) NOT NULL auto_increment,
  `borrowernumber` int(11) NOT NULL default '0',
  `message_attribute_id` int(11) default '0',
  `days_in_advance` int(11) default '0',
  `wants_digets` tinyint(1) NOT NULL default '0',
  PRIMARY KEY  (`borrower_message_preference_id`),
  KEY `borrowernumber` (`borrowernumber`),
  KEY `message_attribute_id` (`message_attribute_id`),
  CONSTRAINT `borrower_message_preferences_ibfk_1` FOREIGN KEY (`borrowernumber`) REFERENCES `borrowers` (`borrowernumber`) ON DELETE CASCADE ON UPDATE CASCADE,
  CONSTRAINT `borrower_message_preferences_ibfk_2` FOREIGN KEY (`message_attribute_id`) REFERENCES `message_attributes` (`message_attribute_id`) ON DELETE CASCADE ON UPDATE CASCADE
) ENGINE=InnoDB DEFAULT CHARSET=utf8
END_SQL

    $dbh->do(<<'END_SQL');
CREATE TABLE `borrower_message_transport_preferences` (
  `borrower_message_preference_id` int(11) NOT NULL default '0',
  `message_transport_type` varchar(20) NOT NULL default '0',
  PRIMARY KEY  (`borrower_message_preference_id`,`message_transport_type`),
  KEY `message_transport_type` (`message_transport_type`),
  CONSTRAINT `borrower_message_transport_preferences_ibfk_1` FOREIGN KEY (`borrower_message_preference_id`) REFERENCES `borrower_message_preferences` (`borrower_message_preference_id`) ON DELETE CASCADE ON UPDATE CASCADE,
  CONSTRAINT `borrower_message_transport_preferences_ibfk_2` FOREIGN KEY (`message_transport_type`) REFERENCES `message_transport_types` (`message_transport_type`) ON DELETE CASCADE ON UPDATE CASCADE
) ENGINE=InnoDB DEFAULT CHARSET=utf8
END_SQL

    $dbh->do(<<'END_SQL');
CREATE TABLE `message_queue` (
  `message_id` int(11) NOT NULL auto_increment,
  `borrowernumber` int(11) NOT NULL,
  `subject` text,
  `content` text,
  `message_transport_type` varchar(20) NOT NULL,
  `status` enum('sent','pending','failed','deleted') NOT NULL default 'pending',
  `time_queued` timestamp NOT NULL default CURRENT_TIMESTAMP on update CURRENT_TIMESTAMP,
  KEY `message_id` (`message_id`),
  KEY `borrowernumber` (`borrowernumber`),
  KEY `message_transport_type` (`message_transport_type`),
  CONSTRAINT `messageq_ibfk_1` FOREIGN KEY (`borrowernumber`) REFERENCES `borrowers` (`borrowernumber`) ON DELETE CASCADE ON UPDATE CASCADE,
  CONSTRAINT `messageq_ibfk_2` FOREIGN KEY (`message_transport_type`) REFERENCES `message_transport_types` (`message_transport_type`) ON DELETE RESTRICT ON UPDATE CASCADE
) ENGINE=InnoDB DEFAULT CHARSET=utf8
END_SQL

    $dbh->do(<<'END_SQL');
INSERT INTO `systempreferences`
  (variable,value,explanation,options,type)
VALUES
('EnhancedMessagingPreferences',0,'If ON, allows patrons to select to receive additional messages about items due or nearly due.','','YesNo')
END_SQL

    $dbh->do( <<'END_SQL');
INSERT INTO `letter`
(module, code, name, title, content)
VALUES
('circulation','DUE','Item Due Reminder','Item Due Reminder','Dear <<borrowers.firstname>> <<borrowers.surname>>,\r\n\r\nThe following item is now due:\r\n\r\n<<biblio.title>> by <<biblio.author>>'),
('circulation','DUEDGST','Item Due Reminder (Digest)','Item Due Reminder','You have <<count>> items due'),
('circulation','PREDUE','Advance Notice of Item Due','Advance Notice of Item Due','Dear <<borrowers.firstname>> <<borrowers.surname>>,\r\n\r\nThe following item will be due soon:\r\n\r\n<<biblio.title>> by <<biblio.author>>'),
('circulation','PREDUEDGST','Advance Notice of Item Due (Digest)','Advance Notice of Item Due','You have <<count>> items due soon'),
('circulation','EVENT','Upcoming Library Event','Upcoming Library Event','Dear <<borrowers.firstname>> <<borrowers.surname>>,\r\n\r\nThis is a reminder of an upcoming library event in which you have expressed interest.');
END_SQL

    my @sql_scripts = (
        'installer/data/mysql/en/mandatory/message_transport_types.sql',
        'installer/data/mysql/en/optional/sample_notices_message_attributes.sql',
        'installer/data/mysql/en/optional/sample_notices_message_transports.sql',
    );

    my $installer = C4::Installer->new();
    foreach my $script ( @sql_scripts ) {
        my $full_path = $installer->get_file_path_from_name($script);
        my $error = $installer->load_sql($full_path);
        warn $error if $error;
    }

    print "Upgrade to $DBversion done (Table structure for table `message_queue`, `message_transport_types`, `message_attributes`, `message_transports`, `borrower_message_preferences`, and `borrower_message_transport_preferences`.  Alter `borrowers` table,\n";
    SetVersion ($DBversion);
}

$DBversion = "3.00.00.092";
if (C4::Context->preference("Version") < TransformToNum($DBversion)) {
    $dbh->do("INSERT INTO `systempreferences` (variable,value,options,explanation,type) VALUES('AllowOnShelfHolds', '0', '', 'Allow hold requests to be placed on items that are not on loan', 'YesNo')");
    $dbh->do("INSERT INTO `systempreferences` (variable,value,options,explanation,type) VALUES('AllowHoldsOnDamagedItems', '1', '', 'Allow hold requests to be placed on damaged items', 'YesNo')");
	print "Upgrade to $DBversion done (added new AllowOnShelfHolds syspref)\n";
    SetVersion ($DBversion);
}

$DBversion = "3.00.00.093";
if (C4::Context->preference("Version") < TransformToNum($DBversion)) {
    $dbh->do("ALTER TABLE `items` MODIFY COLUMN `copynumber` VARCHAR(32) DEFAULT NULL");
    $dbh->do("ALTER TABLE `deleteditems` MODIFY COLUMN `copynumber` VARCHAR(32) DEFAULT NULL");
	print "Upgrade to $DBversion done (Change data type of items.copynumber to allow free text)\n";
    SetVersion ($DBversion);
}

$DBversion = "3.00.00.094";
if (C4::Context->preference("Version") < TransformToNum($DBversion)) {
    $dbh->do("ALTER TABLE `marc_subfield_structure` MODIFY `tagsubfield` VARCHAR(1) NOT NULL DEFAULT '' COLLATE utf8_bin");
	print "Upgrade to $DBversion done (Change Collation of marc_subfield_structure to allow mixed case in subfield labels.)\n";
    SetVersion ($DBversion);
}

$DBversion = "3.00.00.095";
if (C4::Context->preference("Version") < TransformToNum($DBversion)) {
    if (C4::Context->preference("marcflavour") eq 'MARC21') {
        $dbh->do("UPDATE marc_subfield_structure SET authtypecode = 'MEETI_NAME' WHERE authtypecode = 'Meeting Name'");
        $dbh->do("UPDATE marc_subfield_structure SET authtypecode = 'CORPO_NAME' WHERE authtypecode = 'CORP0_NAME'");
    }
	print "Upgrade to $DBversion done (fix invalid authority types in MARC21 frameworks [bug 2254])\n";
    SetVersion ($DBversion);
}

$DBversion = "3.00.00.096";
if (C4::Context->preference("Version") < TransformToNum($DBversion)) {
    $sth = $dbh->prepare("SHOW COLUMNS FROM borrower_message_preferences LIKE 'wants_digets'");
    $sth->execute();
    if (my $row = $sth->fetchrow_hashref) {
        $dbh->do("ALTER TABLE borrower_message_preferences CHANGE wants_digets wants_digest tinyint(1) NOT NULL default 0");
    }
	print "Upgrade to $DBversion done (fix name borrower_message_preferences.wants_digest)\n";
    SetVersion ($DBversion);
}

$DBversion = '3.00.00.097';
if ( C4::Context->preference('Version') < TransformToNum($DBversion) ) {

    $dbh->do('ALTER TABLE message_queue ADD to_address   mediumtext default NULL');
    $dbh->do('ALTER TABLE message_queue ADD from_address mediumtext default NULL');
    $dbh->do('ALTER TABLE message_queue ADD content_type text');
    $dbh->do('ALTER TABLE message_queue CHANGE borrowernumber borrowernumber int(11) default NULL');

    print "Upgrade to $DBversion done (updating 4 fields in message_queue table)\n";
    SetVersion($DBversion);
}

$DBversion = '3.00.00.098';
if ( C4::Context->preference('Version') < TransformToNum($DBversion) ) {

    $dbh->do(q(DELETE FROM message_transport_types WHERE message_transport_type = 'rss'));
    $dbh->do(q(DELETE FROM message_transports WHERE message_transport_type = 'rss'));

    print "Upgrade to $DBversion done (removing unused RSS message_transport_type)\n";
    SetVersion($DBversion);
}

$DBversion = '3.00.00.099';
if ( C4::Context->preference('Version') < TransformToNum($DBversion) ) {
    $dbh->do("INSERT INTO systempreferences (variable,value,options,explanation,type) VALUES('OpacSuppression', '0', '', 'Turn ON the OPAC Suppression feature, requires further setup, ask your system administrator for details', 'YesNo')");
    print "Upgrade to $DBversion done (Adding OpacSuppression syspref)\n";
    SetVersion($DBversion);
}

$DBversion = '3.00.00.100';
if ( C4::Context->preference('Version') < TransformToNum($DBversion) ) {
	$dbh->do('ALTER TABLE virtualshelves ADD COLUMN lastmodified timestamp NOT NULL default CURRENT_TIMESTAMP on update CURRENT_TIMESTAMP');
    print "Upgrade to $DBversion done (Adding lastmodified column to virtualshelves)\n";
    SetVersion($DBversion);
}

$DBversion = '3.00.00.101';
if ( C4::Context->preference('Version') < TransformToNum($DBversion) ) {
	$dbh->do('ALTER TABLE `overduerules` CHANGE `categorycode` `categorycode` VARCHAR(10) NOT NULL');
	$dbh->do('ALTER TABLE `deletedborrowers` CHANGE `categorycode` `categorycode` VARCHAR(10) NOT NULL');
    print "Upgrade to $DBversion done (Updating columnd definitions for patron category codes in notice/statsu triggers and deletedborrowers tables.)\n";
    SetVersion($DBversion);
}

$DBversion = '3.00.00.102';
if ( C4::Context->preference('Version') < TransformToNum($DBversion) ) {
	$dbh->do('ALTER TABLE serialitems MODIFY `serialid` int(11) NOT NULL AFTER itemnumber' );
	$dbh->do('ALTER TABLE serialitems DROP KEY serialididx' );
	$dbh->do('ALTER TABLE serialitems ADD CONSTRAINT UNIQUE KEY serialitemsidx (itemnumber)' );
	# before setting constraint, delete any unvalid data
	$dbh->do('DELETE from serialitems WHERE serialid not in (SELECT serial.serialid FROM serial)');
	$dbh->do('ALTER TABLE serialitems ADD CONSTRAINT serialitems_sfk_1 FOREIGN KEY (serialid) REFERENCES serial (serialid) ON DELETE CASCADE ON UPDATE CASCADE' );
    print "Upgrade to $DBversion done (Updating serialitems table to allow for multiple items per serial fixing kohabug 2380)\n";
    SetVersion($DBversion);
}

$DBversion = "3.00.00.103";
if (C4::Context->preference("Version") < TransformToNum($DBversion)) {
    $dbh->do("DELETE FROM systempreferences WHERE variable='serialsadditems'");
    print "Upgrade to $DBversion done ( Verifying the removal of serialsadditems from syspref fixing kohabug 2219)\n";
    SetVersion ($DBversion);
}

$DBversion = "3.00.00.104";
if (C4::Context->preference("Version") < TransformToNum($DBversion)) {
    $dbh->do("DELETE FROM systempreferences WHERE variable='noOPACHolds'");
    print "Upgrade to $DBversion done (remove superseded 'noOPACHolds' system preference per bug 2413)\n";
    SetVersion ($DBversion);
}

$DBversion = '3.00.00.105';
if ( C4::Context->preference("Version") < TransformToNum($DBversion) ) {

    # it is possible that this syspref is already defined since the feature was added some time ago.
    unless ( $dbh->do(q(SELECT variable FROM systempreferences WHERE variable = 'SMSSendDriver')) ) {
        $dbh->do(<<'END_SQL');
INSERT INTO `systempreferences`
  (variable,value,explanation,options,type)
VALUES
('SMSSendDriver','','Sets which SMS::Send driver is used to send SMS messages.','','free')
END_SQL
    }
    print "Upgrade to $DBversion done (added SMSSendDriver system preference)\n";
    SetVersion($DBversion);
}

$DBversion = "3.00.00.106";
if (C4::Context->preference("Version") < TransformToNum($DBversion)) {
    $dbh->do("DELETE FROM systempreferences WHERE variable='noOPACHolds'");

# db revision 105 didn't apply correctly, so we're rolling this into 106
	$dbh->do("INSERT INTO `systempreferences`
   (variable,value,explanation,options,type)
	VALUES
	('SMSSendDriver','','Sets which SMS::Send driver is used to send SMS messages.','','free')");

    print "Upgrade to $DBversion done (remove default '0000-00-00' in subscriptionhistory.enddate field)\n";
    $dbh->do("ALTER TABLE `subscriptionhistory` CHANGE `enddate` `enddate` DATE NULL DEFAULT NULL ");
    $dbh->do("UPDATE subscriptionhistory SET enddate=NULL WHERE enddate='0000-00-00'");
    SetVersion ($DBversion);
}

$DBversion = '3.00.00.107';
if (C4::Context->preference("Version") < TransformToNum($DBversion)) {
    $dbh->do(<<'END_SQL');
UPDATE systempreferences
  SET explanation = CONCAT( explanation, '. WARNING: this feature is very resource consuming on collections with large numbers of items.' )
  WHERE variable = 'OPACShelfBrowser'
    AND explanation NOT LIKE '%WARNING%'
END_SQL
    $dbh->do(<<'END_SQL');
UPDATE systempreferences
  SET explanation = CONCAT( explanation, '. WARNING: this feature is very resource consuming.' )
  WHERE variable = 'CataloguingLog'
    AND explanation NOT LIKE '%WARNING%'
END_SQL
    $dbh->do(<<'END_SQL');
UPDATE systempreferences
  SET explanation = CONCAT( explanation, '. WARNING: using NoZebra on even modest sized collections is very slow.' )
  WHERE variable = 'NoZebra'
    AND explanation NOT LIKE '%WARNING%'
END_SQL
    print "Upgrade to $DBversion done (warning added to OPACShelfBrowser system preference)\n";
    SetVersion ($DBversion);
}

$DBversion = '3.01.00.000';
if (C4::Context->preference("Version") < TransformToNum($DBversion)) {
    print "Upgrade to $DBversion done (start of 3.1)\n";
    SetVersion ($DBversion);
}

$DBversion = '3.01.00.001';
if ( C4::Context->preference('Version') < TransformToNum($DBversion) ) {
    $dbh->do("
        CREATE TABLE hold_fill_targets (
            `borrowernumber` int(11) NOT NULL,
            `biblionumber` int(11) NOT NULL,
            `itemnumber` int(11) NOT NULL,
            `source_branchcode`  varchar(10) default NULL,
            `item_level_request` tinyint(4) NOT NULL default 0,
            PRIMARY KEY `itemnumber` (`itemnumber`),
            KEY `bib_branch` (`biblionumber`, `source_branchcode`),
            CONSTRAINT `hold_fill_targets_ibfk_1` FOREIGN KEY (`borrowernumber`)
                REFERENCES `borrowers` (`borrowernumber`) ON DELETE CASCADE ON UPDATE CASCADE,
            CONSTRAINT `hold_fill_targets_ibfk_2` FOREIGN KEY (`biblionumber`)
                REFERENCES `biblio` (`biblionumber`) ON DELETE CASCADE ON UPDATE CASCADE,
            CONSTRAINT `hold_fill_targets_ibfk_3` FOREIGN KEY (`itemnumber`)
                REFERENCES `items` (`itemnumber`) ON DELETE CASCADE ON UPDATE CASCADE,
            CONSTRAINT `hold_fill_targets_ibfk_4` FOREIGN KEY (`source_branchcode`)
                REFERENCES `branches` (`branchcode`) ON DELETE CASCADE ON UPDATE CASCADE
        ) ENGINE=InnoDB DEFAULT CHARSET=utf8
    ");
    $dbh->do("
        ALTER TABLE tmp_holdsqueue
            ADD item_level_request tinyint(4) NOT NULL default 0
    ");

    print "Upgrade to $DBversion done (add hold_fill_targets table and a column to tmp_holdsqueue)\n";
    SetVersion($DBversion);
}

$DBversion = '3.01.00.002';
if ( C4::Context->preference('Version') < TransformToNum($DBversion) ) {
    # use statistics where available
    $dbh->do("
        ALTER TABLE statistics ADD KEY  tmp_stats (type, itemnumber, borrowernumber)
    ");
    $dbh->do("
        UPDATE issues iss
        SET issuedate = (
            SELECT max(datetime)
            FROM statistics
            WHERE type = 'issue'
            AND itemnumber = iss.itemnumber
            AND borrowernumber = iss.borrowernumber
        )
        WHERE issuedate IS NULL;
    ");
    $dbh->do("ALTER TABLE statistics DROP KEY tmp_stats");

    # default to last renewal date
    $dbh->do("
        UPDATE issues
        SET issuedate = lastreneweddate
        WHERE issuedate IS NULL
        and lastreneweddate IS NOT NULL
    ");

    my $num_bad_issuedates = $dbh->selectrow_array("SELECT COUNT(*) FROM issues WHERE issuedate IS NULL");
    if ($num_bad_issuedates > 0) {
        print STDERR "After the upgrade to $DBversion, there are still $num_bad_issuedates loan(s) with a NULL (blank) loan date. ",
                     "Please check the issues table in your database.";
    }
    print "Upgrade to $DBversion done (bug 2582: set null issues.issuedate to lastreneweddate)\n";
    SetVersion($DBversion);
}

$DBversion = "3.01.00.003";
if (C4::Context->preference("Version") < TransformToNum($DBversion)) {
    $dbh->do("INSERT INTO systempreferences (variable,value,explanation,options,type) VALUES('AllowRenewalLimitOverride', '0', 'if ON, allows renewal limits to be overridden on the circulation screen',NULL,'YesNo')");
    print "Upgrade to $DBversion done (add new syspref)\n";
    SetVersion ($DBversion);
}

$DBversion = '3.01.00.004';
if (C4::Context->preference("Version") < TransformToNum($DBversion)) {
    $dbh->do("INSERT INTO systempreferences (variable,value,explanation,options,type) VALUES ('OPACDisplayRequestPriority','0','Show patrons the priority level on holds in the OPAC','','YesNo')");
    print "Upgrade to $DBversion done (added OPACDisplayRequestPriority system preference)\n";
    SetVersion ($DBversion);
}

$DBversion = '3.01.00.005';
if (C4::Context->preference("Version") < TransformToNum($DBversion)) {
    $dbh->do("
        INSERT INTO `letter` (module, code, name, title, content)
        VALUES('reserves', 'HOLD', 'Hold Available for Pickup', 'Hold Available for Pickup at <<branches.branchname>>', 'Dear <<borrowers.firstname>> <<borrowers.surname>>,\r\n\r\nYou have a hold available for pickup as of <<reserves.waitingdate>>:\r\n\r\nTitle: <<biblio.title>>\r\nAuthor: <<biblio.author>>\r\nCopy: <<items.copynumber>>\r\nLocation: <<branches.branchname>>\r\n<<branches.branchaddress1>>\r\n<<branches.branchaddress2>>\r\n<<branches.branchaddress3>>')
    ");
    $dbh->do("INSERT INTO `message_attributes` (message_attribute_id, message_name, takes_days) values(4, 'Hold Filled', 0)");
    $dbh->do("INSERT INTO `message_transports` (message_attribute_id, message_transport_type, is_digest, letter_module, letter_code) values(4, 'sms', 0, 'reserves', 'HOLD')");
    $dbh->do("INSERT INTO `message_transports` (message_attribute_id, message_transport_type, is_digest, letter_module, letter_code) values(4, 'email', 0, 'reserves', 'HOLD')");
    print "Upgrade to $DBversion done (Add letter for holds notifications)\n";
    SetVersion ($DBversion);
}

$DBversion = '3.01.00.006';
if (C4::Context->preference("Version") < TransformToNum($DBversion)) {
    $dbh->do("ALTER TABLE `biblioitems` ADD KEY issn (issn)");
    print "Upgrade to $DBversion done (add index on biblioitems.issn)\n";
    SetVersion ($DBversion);
}

$DBversion = "3.01.00.007";
if (C4::Context->preference("Version") < TransformToNum($DBversion)) {
    $dbh->do("UPDATE `systempreferences` SET options='70|10' WHERE variable='intranetmainUserblock'");
    $dbh->do("UPDATE `systempreferences` SET options='70|10' WHERE variable='intranetuserjs'");
    $dbh->do("UPDATE `systempreferences` SET options='70|10' WHERE variable='opacheader'");
    $dbh->do("UPDATE `systempreferences` SET options='70|10' WHERE variable='OpacMainUserBlock'");
    $dbh->do("UPDATE `systempreferences` SET options='70|10' WHERE variable='OpacNav'");
    $dbh->do("UPDATE `systempreferences` SET options='70|10' WHERE variable='opacuserjs'");
    $dbh->do("UPDATE `systempreferences` SET options='30|10', type='Textarea' WHERE variable='OAI-PMH:Set'");
    $dbh->do("UPDATE `systempreferences` SET options='50' WHERE variable='intranetstylesheet'");
    $dbh->do("UPDATE `systempreferences` SET options='50' WHERE variable='intranetcolorstylesheet'");
    $dbh->do("UPDATE `systempreferences` SET options='10' WHERE variable='globalDueDate'");
    $dbh->do("UPDATE `systempreferences` SET type='Integer' WHERE variable='numSearchResults'");
    $dbh->do("UPDATE `systempreferences` SET type='Integer' WHERE variable='OPACnumSearchResults'");
    $dbh->do("UPDATE `systempreferences` SET type='Integer' WHERE variable='ReservesMaxPickupDelay'");
    $dbh->do("UPDATE `systempreferences` SET type='Integer' WHERE variable='TransfersMaxDaysWarning'");
    $dbh->do("UPDATE `systempreferences` SET type='Integer' WHERE variable='StaticHoldsQueueWeight'");
    $dbh->do("UPDATE `systempreferences` SET type='Integer' WHERE variable='holdCancelLength'");
    $dbh->do("UPDATE `systempreferences` SET type='Integer' WHERE variable='XISBNDailyLimit'");
    $dbh->do("UPDATE `systempreferences` SET type='Float' WHERE variable='gist'");
    $dbh->do("UPDATE `systempreferences` SET type='Free' WHERE variable='BakerTaylorUsername'");
    $dbh->do("UPDATE `systempreferences` SET type='Free' WHERE variable='BakerTaylorPassword'");
    $dbh->do("UPDATE `systempreferences` SET type='Textarea', options='70|10' WHERE variable='ISBD'");
    $dbh->do("UPDATE `systempreferences` SET type='Textarea', options='70|10', explanation='Enter a specific hash for NoZebra indexes. Enter : \\\'indexname\\\' => \\\'100a,245a,500*\\\',\\\'index2\\\' => \\\'...\\\'' WHERE variable='NoZebraIndexes'");
    print "Upgrade to $DBversion done (fix display of many sysprefs)\n";
    SetVersion ($DBversion);
}

$DBversion = '3.01.00.008';
if (C4::Context->preference("Version") < TransformToNum($DBversion)) {

    $dbh->do("CREATE TABLE branch_transfer_limits (
                          limitId int(8) NOT NULL auto_increment,
                          toBranch varchar(4) NOT NULL,
                          fromBranch varchar(4) NOT NULL,
                          itemtype varchar(4) NOT NULL,
                          PRIMARY KEY  (limitId)
                          ) ENGINE=InnoDB DEFAULT CHARSET=utf8"
                        );

    $dbh->do("INSERT INTO `systempreferences` ( `variable` , `value` , `options` , `explanation` , `type` ) VALUES ( 'UseBranchTransferLimits', '0', '', 'If ON, Koha will will use the rules defined in branch_transfer_limits to decide if an item transfer should be allowed.', 'YesNo')");

    print "Upgrade to $DBversion done (added branch_transfer_limits table and UseBranchTransferLimits system preference)\n";
    SetVersion ($DBversion);
}

$DBversion = "3.01.00.009";
if (C4::Context->preference("Version") < TransformToNum($DBversion)) {
    $dbh->do("ALTER TABLE permissions MODIFY `code` varchar(64) DEFAULT NULL");
    $dbh->do("ALTER TABLE user_permissions MODIFY `code` varchar(64) DEFAULT NULL");
    $dbh->do("INSERT INTO permissions (module_bit, code, description) VALUES ( 1, 'circulate_remaining_permissions', 'Remaining circulation permissions')");
    $dbh->do("INSERT INTO permissions (module_bit, code, description) VALUES ( 1, 'override_renewals', 'Override blocked renewals')");
    print "Upgrade to $DBversion done (added subpermissions for circulate permission)\n";
}

$DBversion = '3.01.00.010';
if ( C4::Context->preference('Version') < TransformToNum($DBversion) ) {
    $dbh->do("ALTER TABLE `borrower_attributes` MODIFY COLUMN `attribute` VARCHAR(64) DEFAULT NULL");
    $dbh->do("ALTER TABLE `borrower_attributes` MODIFY COLUMN `password` VARCHAR(64) DEFAULT NULL");
    print "Upgrade to $DBversion done (bug 2687: increase length of borrower attribute fields)\n";
    SetVersion ($DBversion);
}

$DBversion = '3.01.00.011';
if ( C4::Context->preference('Version') < TransformToNum($DBversion) ) {

    # Yes, the old value was ^M terminated.
    my $bad_value = "function prepareEmailPopup(){\r\n  if (!document.getElementById) return false;\r\n  if (!document.getElementById('reserveemail')) return false;\r\n  rsvlink = document.getElementById('reserveemail');\r\n  rsvlink.onclick = function() {\r\n      doReservePopup();\r\n      return false;\r\n	}\r\n}\r\n\r\nfunction doReservePopup(){\r\n}\r\n\r\nfunction prepareReserveList(){\r\n}\r\n\r\naddLoadEvent(prepareEmailPopup);\r\naddLoadEvent(prepareReserveList);";

    my $intranetuserjs = C4::Context->preference('intranetuserjs');
    if ($intranetuserjs  and  $intranetuserjs eq $bad_value) {
        my $sql = <<'END_SQL';
UPDATE systempreferences
SET value = ''
WHERE variable = 'intranetuserjs'
END_SQL
        $dbh->do($sql);
    }
    print "Upgrade to $DBversion done (removed bogus intranetuserjs syspref)\n";
    SetVersion($DBversion);
}

$DBversion = "3.01.00.012";
if (C4::Context->preference("Version") < TransformToNum($DBversion)) {
    $dbh->do("INSERT INTO systempreferences (variable,value,explanation,options,type) VALUES('AllowHoldPolicyOverride', '0', 'Allow staff to override hold policies when placing holds',NULL,'YesNo')");
    $dbh->do("
        CREATE TABLE `branch_item_rules` (
          `branchcode` varchar(10) NOT NULL,
          `itemtype` varchar(10) NOT NULL,
          `holdallowed` tinyint(1) default NULL,
          PRIMARY KEY  (`itemtype`,`branchcode`),
          KEY `branch_item_rules_ibfk_2` (`branchcode`),
          CONSTRAINT `branch_item_rules_ibfk_1` FOREIGN KEY (`itemtype`) REFERENCES `itemtypes` (`itemtype`) ON DELETE CASCADE ON UPDATE CASCADE,
          CONSTRAINT `branch_item_rules_ibfk_2` FOREIGN KEY (`branchcode`) REFERENCES `branches` (`branchcode`) ON DELETE CASCADE ON UPDATE CASCADE
        ) ENGINE=InnoDB DEFAULT CHARSET=utf8
    ");
    $dbh->do("
        CREATE TABLE `default_branch_item_rules` (
          `itemtype` varchar(10) NOT NULL,
          `holdallowed` tinyint(1) default NULL,
          PRIMARY KEY  (`itemtype`),
          CONSTRAINT `default_branch_item_rules_ibfk_1` FOREIGN KEY (`itemtype`) REFERENCES `itemtypes` (`itemtype`) ON DELETE CASCADE ON UPDATE CASCADE
        ) ENGINE=InnoDB DEFAULT CHARSET=utf8
    ");
    $dbh->do("
        ALTER TABLE default_branch_circ_rules
            ADD COLUMN holdallowed tinyint(1) NULL
    ");
    $dbh->do("
        ALTER TABLE default_circ_rules
            ADD COLUMN holdallowed tinyint(1) NULL
    ");
    print "Upgrade to $DBversion done (Add tables and system preferences for holds policies)\n";
    SetVersion ($DBversion);
}

$DBversion = '3.01.00.013';
if (C4::Context->preference("Version") < TransformToNum($DBversion)) {
    $dbh->do("
        CREATE TABLE item_circulation_alert_preferences (
            id           int(11) AUTO_INCREMENT,
            branchcode   varchar(10) NOT NULL,
            categorycode varchar(10) NOT NULL,
            item_type    varchar(10) NOT NULL,
            notification varchar(16) NOT NULL,
            PRIMARY KEY (id),
            KEY (branchcode, categorycode, item_type, notification)
        ) ENGINE=InnoDB DEFAULT CHARSET=utf8;
    ");

    $dbh->do(q{ ALTER TABLE `message_queue` ADD metadata text DEFAULT NULL           AFTER content;  });
    $dbh->do(q{ ALTER TABLE `message_queue` ADD letter_code varchar(64) DEFAULT NULL AFTER metadata; });

    $dbh->do(q{
        INSERT INTO `letter` (`module`, `code`, `name`, `title`, `content`) VALUES
        ('circulation','CHECKIN','Item Check-in','Check-ins','The following items have been checked in:\r\n----\r\n<<biblio.title>>\r\n----\r\nThank you.');
    });
    $dbh->do(q{
        INSERT INTO `letter` (`module`, `code`, `name`, `title`, `content`) VALUES
        ('circulation','CHECKOUT','Item Checkout','Checkouts','The following items have been checked out:\r\n----\r\n<<biblio.title>>\r\n----\r\nThank you for visiting <<branches.branchname>>.');
    });

    $dbh->do(q{INSERT INTO message_attributes (message_attribute_id, message_name, takes_days) VALUES (5, 'Item Check-in', 0);});
    $dbh->do(q{INSERT INTO message_attributes (message_attribute_id, message_name, takes_days) VALUES (6, 'Item Checkout', 0);});

    $dbh->do(q{INSERT INTO message_transports (message_attribute_id, message_transport_type, is_digest, letter_module, letter_code) VALUES (5, 'email', 0, 'circulation', 'CHECKIN');});
    $dbh->do(q{INSERT INTO message_transports (message_attribute_id, message_transport_type, is_digest, letter_module, letter_code) VALUES (5, 'sms',   0, 'circulation', 'CHECKIN');});
    $dbh->do(q{INSERT INTO message_transports (message_attribute_id, message_transport_type, is_digest, letter_module, letter_code) VALUES (6, 'email', 0, 'circulation', 'CHECKOUT');});
    $dbh->do(q{INSERT INTO message_transports (message_attribute_id, message_transport_type, is_digest, letter_module, letter_code) VALUES (6, 'sms',   0, 'circulation', 'CHECKOUT');});

    print "Upgrade to $DBversion done (data for Email Checkout Slips project)\n";
	 SetVersion ($DBversion);
}

$DBversion = "3.01.00.014";
if (C4::Context->preference("Version") < TransformToNum($DBversion)) {
    $dbh->do("ALTER TABLE `branch_transfer_limits` CHANGE `itemtype` `itemtype` VARCHAR( 4 ) CHARACTER SET utf8 COLLATE utf8_general_ci NULL");
    $dbh->do("ALTER TABLE `branch_transfer_limits` ADD `ccode` VARCHAR( 10 ) NULL ;");
    $dbh->do("INSERT INTO `systempreferences` ( `variable` , `value` , `options` , `explanation` , `type` )
    VALUES (
    'BranchTransferLimitsType', 'ccode', 'itemtype|ccode', 'When using branch transfer limits, choose whether to limit by itemtype or collection code.', 'Choice'
    );");

    print "Upgrade to $DBversion done ( Updated table for Branch Transfer Limits)\n";
    SetVersion ($DBversion);
}

$DBversion = '3.01.00.015';
if (C4::Context->preference("Version") < TransformToNum($DBversion)) {
    $dbh->do("INSERT INTO systempreferences (variable,value,explanation,options,type) VALUES ('SyndeticsClientCode', '0', 'Client Code for using Syndetics Solutions content','','free')");

    $dbh->do("INSERT INTO systempreferences (variable,value,explanation,options,type) VALUES ('SyndeticsEnabled', '0', 'Turn on Syndetics Enhanced Content','','YesNo')");

    $dbh->do("INSERT INTO systempreferences (variable,value,explanation,options,type) VALUES ('SyndeticsCoverImages', '0', 'Display Cover Images from Syndetics','','YesNo')");

    $dbh->do("INSERT INTO systempreferences (variable,value,explanation,options,type) VALUES ('SyndeticsTOC', '0', 'Display Table of Content information from Syndetics','','YesNo')");

    $dbh->do("INSERT INTO systempreferences (variable,value,explanation,options,type) VALUES ('SyndeticsSummary', '0', 'Display Summary Information from Syndetics','','YesNo')");

    $dbh->do("INSERT INTO systempreferences (variable,value,explanation,options,type) VALUES ('SyndeticsEditions', '0', 'Display Editions from Syndetics','','YesNo')");

    $dbh->do("INSERT INTO systempreferences (variable,value,explanation,options,type) VALUES ('SyndeticsExcerpt', '0', 'Display Excerpts and first chapters on OPAC from Syndetics','','YesNo')");

    $dbh->do("INSERT INTO systempreferences (variable,value,explanation,options,type) VALUES ('SyndeticsReviews', '0', 'Display Reviews on OPAC from Syndetics','','YesNo')");

    $dbh->do("INSERT INTO systempreferences (variable,value,explanation,options,type) VALUES ('SyndeticsAuthorNotes', '0', 'Display Notes about the Author on OPAC from Syndetics','','YesNo')");

    $dbh->do("INSERT INTO systempreferences (variable,value,explanation,options,type) VALUES ('SyndeticsAwards', '0', 'Display Awards on OPAC from Syndetics','','YesNo')");

    $dbh->do("INSERT INTO systempreferences (variable,value,explanation,options,type) VALUES ('SyndeticsSeries', '0', 'Display Series information on OPAC from Syndetics','','YesNo')");

    $dbh->do("INSERT INTO systempreferences (variable,value,explanation,options,type) VALUES ('SyndeticsCoverImageSize', 'MC', 'Choose the size of the Syndetics Cover Image to display on the OPAC detail page, MC is Medium, LC is Large','MC|LC','Choice')");

    $dbh->do("INSERT INTO systempreferences (variable,value,explanation,options,type) VALUES ('OPACAmazonCoverImages', '0', 'Display cover images on OPAC from Amazon Web Services','','YesNo')");

    $dbh->do("INSERT INTO systempreferences (variable,value,explanation,options,type) VALUES ('AmazonCoverImages', '0', 'Display Cover Images in Staff Client from Amazon Web Services','','YesNo')");

    $dbh->do("UPDATE systempreferences SET variable='AmazonEnabled' WHERE variable = 'AmazonContent'");

    $dbh->do("UPDATE systempreferences SET variable='OPACAmazonEnabled' WHERE variable = 'OPACAmazonContent'");

    print "Upgrade to $DBversion done (added Syndetics Enhanced Content system preferences)\n";
    SetVersion ($DBversion);
}

$DBversion = "3.01.00.016";
if (C4::Context->preference("Version") < TransformToNum($DBversion)) {
    $dbh->do("INSERT INTO `systempreferences` (variable,value,explanation,options,type) VALUES('Babeltheque',0,'Turn ON Babeltheque content  - See babeltheque.com to subscribe to this service','','YesNo')");
    print "Upgrade to $DBversion done (Added Babeltheque syspref)\n";
    SetVersion ($DBversion);
}

$DBversion = "3.01.00.017";
if (C4::Context->preference("Version") < TransformToNum($DBversion)) {
    $dbh->do("ALTER TABLE `subscription` ADD `staffdisplaycount` VARCHAR(10) NULL;");
    $dbh->do("ALTER TABLE `subscription` ADD `opacdisplaycount` VARCHAR(10) NULL;");
    $dbh->do("INSERT INTO `systempreferences` ( `variable` , `value` , `options` , `explanation` , `type` )
    VALUES (
    'StaffSerialIssueDisplayCount', '3', '', 'Number of serial issues to display per subscription in the Staff client', 'Integer'
    );");
	$dbh->do("INSERT INTO `systempreferences` ( `variable` , `value` , `options` , `explanation` , `type` )
    VALUES (
    'OPACSerialIssueDisplayCount', '3', '', 'Number of serial issues to display per subscription in the OPAC', 'Integer'
    );");

    print "Upgrade to $DBversion done ( Updated table for Serials Display)\n";
    SetVersion ($DBversion);
}

$DBversion = "3.01.00.018";
if (C4::Context->preference("Version") < TransformToNum($DBversion)) {
    $dbh->do("ALTER TABLE deletedborrowers ADD `smsalertnumber` varchar(50) default NULL");
    print "Upgrade to $DBversion done (added deletedborrowers.smsalertnumber, missed in 3.00.00.091)\n";
    SetVersion ($DBversion);
}

$DBversion = "3.01.00.019";
if (C4::Context->preference("Version") < TransformToNum($DBversion)) {
        $dbh->do("INSERT INTO `systempreferences` (variable,value,explanation,options,type) VALUES('OPACShowCheckoutName','0','Displays in the OPAC the name of patron who has checked out the material. WARNING: Most sites should leave this off. It is intended for corporate or special sites which need to track who has the item.','','YesNo')");
    print "Upgrade to $DBversion done (adding OPACShowCheckoutName systempref)\n";
    SetVersion ($DBversion);
}

$DBversion = "3.01.00.020";
if (C4::Context->preference("Version") < TransformToNum($DBversion)) {
    $dbh->do("INSERT INTO systempreferences (variable,value,explanation,options,type)VALUES('LibraryThingForLibrariesID','','See:http://librarything.com/forlibraries/','','free')");
    $dbh->do("INSERT INTO systempreferences (variable,value,explanation,options,type)VALUES('LibraryThingForLibrariesEnabled','0','Enable or Disable Library Thing for Libraries Features','','YesNo')");
    $dbh->do("INSERT INTO systempreferences (variable,value,explanation,options,type)VALUES('LibraryThingForLibrariesTabbedView','0','Put LibraryThingForLibraries Content in Tabs.','','YesNo')");
    print "Upgrade to $DBversion done (adding LibraryThing for Libraries sysprefs)\n";
    SetVersion ($DBversion);
}

$DBversion = "3.01.00.021";
if (C4::Context->preference("Version") < TransformToNum($DBversion)) {
    my $enable_reviews = C4::Context->preference('OPACAmazonEnabled') ? '1' : '0';
    $dbh->do("INSERT INTO systempreferences (variable,value,explanation,options,type) VALUES ('OPACAmazonReviews', '$enable_reviews', 'Display Amazon readers reviews on OPAC','','YesNo')");
    print "Upgrade to $DBversion done (adding OPACAmazonReviews syspref)\n";
    SetVersion ($DBversion);
}

$DBversion = '3.01.00.022';
if ( C4::Context->preference('Version') < TransformToNum($DBversion) ) {
    $dbh->do("ALTER TABLE `labels_conf` MODIFY COLUMN `formatstring` mediumtext DEFAULT NULL");
    print "Upgrade to $DBversion done (bug 2945: increase size of labels_conf.formatstring)\n";
    SetVersion ($DBversion);
}

$DBversion = '3.01.00.023';
if ( C4::Context->preference('Version') < TransformToNum($DBversion) ) {
    $dbh->do("ALTER TABLE biblioitems        MODIFY COLUMN isbn VARCHAR(30) DEFAULT NULL");
    $dbh->do("ALTER TABLE deletedbiblioitems MODIFY COLUMN isbn VARCHAR(30) DEFAULT NULL");
    $dbh->do("ALTER TABLE import_biblios     MODIFY COLUMN isbn VARCHAR(30) DEFAULT NULL");
    $dbh->do("ALTER TABLE suggestions        MODIFY COLUMN isbn VARCHAR(30) DEFAULT NULL");
    print "Upgrade to $DBversion done (bug 2765: increase width of isbn column in several tables)\n";
    SetVersion ($DBversion);
}

$DBversion = "3.01.00.024";
if (C4::Context->preference("Version") < TransformToNum($DBversion)) {
    $dbh->do("ALTER TABLE labels MODIFY COLUMN batch_id int(10) NOT NULL default 1;");
    print "Upgrade to $DBversion done (change labels.batch_id from varchar to int)\n";
    SetVersion ($DBversion);
}

$DBversion = '3.01.00.025';
if (C4::Context->preference("Version") < TransformToNum($DBversion)) {
    $dbh->do("INSERT INTO `systempreferences` ( `variable` , `value` , `options` , `explanation` , `type` ) VALUES ( 'ceilingDueDate', '', '', 'If set, date due will not be past this date.  Enter date according to the dateformat System Preference', 'free')");

    print "Upgrade to $DBversion done (added ceilingDueDate system preference)\n";
    SetVersion ($DBversion);
}

$DBversion = '3.01.00.026';
if (C4::Context->preference("Version") < TransformToNum($DBversion)) {
    $dbh->do("INSERT INTO `systempreferences` ( `variable` , `value` , `options` , `explanation` , `type` ) VALUES ( 'numReturnedItemsToShow', '20', '', 'Number of returned items to show on the check-in page', 'Integer')");

    print "Upgrade to $DBversion done (added numReturnedItemsToShow system preference)\n";
    SetVersion ($DBversion);
}

$DBversion = '3.01.00.027';
if (C4::Context->preference("Version") < TransformToNum($DBversion)) {
    $dbh->do("ALTER TABLE zebraqueue CHANGE `biblio_auth_number` `biblio_auth_number` bigint(20) unsigned NOT NULL default 0");
    print "Upgrade to $DBversion done (Increased size of zebraqueue biblio_auth_number to address bug 3148.)\n";
    SetVersion ($DBversion);
}

$DBversion = '3.01.00.028';
if (C4::Context->preference("Version") < TransformToNum($DBversion)) {
    my $enable_reviews = C4::Context->preference('AmazonEnabled') ? '1' : '0';
    $dbh->do("INSERT INTO systempreferences (variable,value,explanation,options,type) VALUES ('AmazonReviews', '$enable_reviews', 'Display Amazon reviews on staff interface','','YesNo')");
    print "Upgrade to $DBversion done (added AmazonReviews)\n";
    SetVersion ($DBversion);
}

$DBversion = '3.01.00.029';
if (C4::Context->preference("Version") < TransformToNum($DBversion)) {
    $dbh->do(q( UPDATE language_rfc4646_to_iso639
                SET iso639_2_code = 'spa'
                WHERE rfc4646_subtag = 'es'
                AND   iso639_2_code = 'rus' )
            );
    print "Upgrade to $DBversion done (fixed bug 2599: using Spanish search limit retrieves Russian results)\n";
    SetVersion ($DBversion);
}

$DBversion = "3.01.00.030";
if (C4::Context->preference("Version") < TransformToNum($DBversion)) {
    $dbh->do("INSERT INTO `systempreferences` ( `variable` , `value` , `options` , `explanation` , `type` ) VALUES ( 'AllowNotForLoanOverride', '0', '', 'If ON, Koha will allow the librarian to loan a not for loan item.', 'YesNo')");
    print "Upgrade to $DBversion done (added AllowNotForLoanOverride system preference)\n";
    SetVersion ($DBversion);
}

$DBversion = "3.01.00.031";
if (C4::Context->preference("Version") < TransformToNum($DBversion)) {
    $dbh->do("ALTER TABLE branch_transfer_limits
              MODIFY toBranch   varchar(10) NOT NULL,
              MODIFY fromBranch varchar(10) NOT NULL,
              MODIFY itemtype   varchar(10) NULL");
    print "Upgrade to $DBversion done (fix column widths in branch_transfer_limits)\n";
    SetVersion ($DBversion);
}

$DBversion = "3.01.00.032";
if (C4::Context->preference("Version") < TransformToNum($DBversion)) {
    $dbh->do(<<ENDOFRENEWAL);
INSERT INTO systempreferences (variable,value,explanation,options,type) VALUES('RenewalPeriodBase', 'now', 'Set whether the renewal date should be counted from the date_due or from the moment the Patron asks for renewal ','date_due|now','Choice');
ENDOFRENEWAL
    print "Upgrade to $DBversion done (Change the field)\n";
    SetVersion ($DBversion);
}

$DBversion = "3.01.00.033";
if (C4::Context->preference("Version") < TransformToNum($DBversion)) {
    $dbh->do(q/
        ALTER TABLE borrower_message_preferences
        MODIFY borrowernumber int(11) default NULL,
        ADD    categorycode varchar(10) default NULL AFTER borrowernumber,
        ADD KEY `categorycode` (`categorycode`),
        ADD CONSTRAINT `borrower_message_preferences_ibfk_3`
                       FOREIGN KEY (`categorycode`) REFERENCES `categories` (`categorycode`)
                       ON DELETE CASCADE ON UPDATE CASCADE
    /);
    print "Upgrade to $DBversion done (DB changes to allow patron category defaults for messaging preferences)\n";
    SetVersion ($DBversion);
}

$DBversion = "3.01.00.034";
if (C4::Context->preference("Version") < TransformToNum($DBversion)) {
    $dbh->do("ALTER TABLE `subscription` ADD COLUMN `graceperiod` INT(11) NOT NULL default '0';");
    print "Upgrade to $DBversion done (Adding graceperiod column to subscription table)\n";
    SetVersion ($DBversion);
}

$DBversion = '3.01.00.035';
if (C4::Context->preference("Version") < TransformToNum($DBversion)) {
    $dbh->do(q{ ALTER TABLE `subscription` ADD location varchar(80) NULL DEFAULT '' AFTER callnumber; });
   print "Upgrade to $DBversion done (Adding location to subscription table)\n";
    SetVersion ($DBversion);
}

$DBversion = '3.01.00.036';
if (C4::Context->preference("Version") < TransformToNum($DBversion)) {
    $dbh->do("UPDATE systempreferences SET explanation = 'Choose the default detail view in the staff interface; choose between normal, labeled_marc, marc or isbd'
              WHERE variable = 'IntranetBiblioDefaultView'
              AND   explanation = 'IntranetBiblioDefaultView'");
    $dbh->do("UPDATE systempreferences SET type = 'Choice', options = 'normal|marc|isbd|labeled_marc'
              WHERE variable = 'IntranetBiblioDefaultView'");
    $dbh->do("INSERT INTO systempreferences (variable,value,explanation,options,type)VALUES('viewISBD','1','Allow display of ISBD view of bibiographic records','','YesNo')");
    $dbh->do("INSERT INTO systempreferences (variable,value,explanation,options,type)VALUES('viewLabeledMARC','0','Allow display of labeled MARC view of bibiographic records','','YesNo')");
    $dbh->do("INSERT INTO systempreferences (variable,value,explanation,options,type)VALUES('viewMARC','1','Allow display of MARC view of bibiographic records','','YesNo')");
    print "Upgrade to $DBversion done (new viewISBD, viewLabeledMARC, viewMARC sysprefs and tweak IntranetBiblioDefaultView)\n";
    SetVersion ($DBversion);
}

$DBversion = '3.01.00.037';
if (C4::Context->preference("Version") < TransformToNum($DBversion)) {
    $dbh->do('ALTER TABLE authorised_values ADD KEY `lib` (`lib`)');
    $dbh->do("INSERT INTO systempreferences (variable,value,explanation,options,type)VALUES('FilterBeforeOverdueReport','0','Do not run overdue report until filter selected','','YesNo')");
    SetVersion ($DBversion);
    print "Upgrade to $DBversion done (added FilterBeforeOverdueReport syspref and new index on authorised_values)\n";
}

$DBversion = "3.01.00.038";
if (C4::Context->preference("Version") < TransformToNum($DBversion)) {
    # update branches table
    #
    $dbh->do("ALTER TABLE branches ADD `branchzip` varchar(25) default NULL AFTER `branchaddress3`");
    $dbh->do("ALTER TABLE branches ADD `branchcity` mediumtext AFTER `branchzip`");
    $dbh->do("ALTER TABLE branches ADD `branchcountry` text AFTER `branchcity`");
    $dbh->do("ALTER TABLE branches ADD `branchurl` mediumtext AFTER `branchemail`");
    $dbh->do("ALTER TABLE branches ADD `branchnotes` mediumtext AFTER `branchprinter`");
    print "Upgrade to $DBversion done (add ZIP, city, country, URL, and notes column to branches)\n";
    SetVersion ($DBversion);
}

$DBversion = '3.01.00.039';
if (C4::Context->preference("Version") < TransformToNum($DBversion)) {
    $dbh->do("INSERT INTO systempreferences (variable,value,options,explanation,type)VALUES('SpineLabelFormat', '<itemcallnumber><copynumber>', '30|10', 'This preference defines the format for the quick spine label printer. Just list the fields you would like to see in the order you would like to see them, surrounded by <>, for example <itemcallnumber>.', 'Textarea')");
    $dbh->do("INSERT INTO systempreferences (variable,value,options,explanation,type)VALUES('SpineLabelAutoPrint', '0', '', 'If this setting is turned on, a print dialog will automatically pop up for the quick spine label printer.', 'YesNo')");
    SetVersion ($DBversion);
    print "Upgrade to $DBversion done (added SpineLabelFormat and SpineLabelAutoPrint sysprefs)\n";
}

$DBversion = '3.01.00.040';
if (C4::Context->preference("Version") < TransformToNum($DBversion)) {
    $dbh->do("INSERT INTO systempreferences (variable,value,explanation,options,type)VALUES('AllowHoldDateInFuture','0','If set a date field is displayed on the Hold screen of the Staff Interface, allowing the hold date to be set in the future.','','YesNo')");
    $dbh->do("INSERT INTO systempreferences (variable,value,explanation,options,type)VALUES('OPACAllowHoldDateInFuture','0','If set, along with the AllowHoldDateInFuture system preference, OPAC users can set the date of a hold to be in the future.','','YesNo')");
    SetVersion ($DBversion);
    print "Upgrade to $DBversion done (AllowHoldDateInFuture and OPACAllowHoldDateInFuture sysprefs)\n";
}

$DBversion = '3.01.00.041';
if (C4::Context->preference("Version") < TransformToNum($DBversion)) {
    $dbh->do("INSERT INTO `systempreferences` (variable,value,explanation,options,type) VALUES('AWSPrivateKey','','See:  http://aws.amazon.com.  Note that this is required after 2009/08/15 in order to retrieve any enhanced content other than book covers from Amazon.','','free')");
    SetVersion ($DBversion);
    print "Upgrade to $DBversion done (added AWSPrivateKey syspref - note that if you use enhanced content from Amazon, this should be set right away.)\n";
}

$DBversion = '3.01.00.042';
if (C4::Context->preference("Version") < TransformToNum($DBversion)) {
    $dbh->do("INSERT INTO `systempreferences` (variable,value,explanation,options,type) VALUES('OPACFineNoRenewals','99999','Fine Limit above which user canmot renew books via OPAC','','Integer')");
    SetVersion ($DBversion);
    print "Upgrade to $DBversion done (added OPACFineNoRenewals syspref)\n";
}

$DBversion = '3.01.00.043';
if (C4::Context->preference("Version") < TransformToNum($DBversion)) {
    $dbh->do('ALTER TABLE items ADD COLUMN permanent_location VARCHAR(80) DEFAULT NULL AFTER location');
    $dbh->do('UPDATE items SET permanent_location = location');
    $dbh->do("INSERT INTO `systempreferences` ( `variable` , `value` , `options` , `explanation` , `type` ) VALUES ( 'NewItemsDefaultLocation', '', '', 'If set, all new items will have a location of the given Location Code ( Authorized Value type LOC )', '')");
    $dbh->do("INSERT INTO `systempreferences` ( `variable` , `value` , `options` , `explanation` , `type` ) VALUES ( 'InProcessingToShelvingCart', '0', '', 'If set, when any item with a location code of PROC is ''checked in'', it''s location code will be changed to CART.', 'YesNo')");
    $dbh->do("INSERT INTO `systempreferences` ( `variable` , `value` , `options` , `explanation` , `type` ) VALUES ( 'ReturnToShelvingCart', '0', '', 'If set, when any item is ''checked in'', it''s location code will be changed to CART.', 'YesNo')");
    SetVersion ($DBversion);
    print "Upgrade to $DBversion done (amended Item added NewItemsDefaultLocation, InProcessingToShelvingCart, ReturnToShelvingCart sysprefs)\n";
}

$DBversion = '3.01.00.044';
if (C4::Context->preference("Version") < TransformToNum($DBversion)) {
    $dbh->do("INSERT INTO systempreferences (variable,value,explanation,options,type)VALUES( 'DisplayClearScreenButton', '0', 'If set to yes, a clear screen button will appear on the circulation page.', 'If set to yes, a clear screen button will appear on the circulation page.', 'YesNo')");
    SetVersion ($DBversion);
    print "Upgrade to $DBversion done (added DisplayClearScreenButton system preference)\n";
}

$DBversion = '3.01.00.045';
if (C4::Context->preference("Version") < TransformToNum($DBversion)) {
    $dbh->do("INSERT INTO systempreferences (variable,value,options,explanation,type)VALUES('HidePatronName', '0', '', 'If this is switched on, patron''s cardnumber will be shown instead of their name on the holds and catalog screens', 'YesNo')");
    SetVersion ($DBversion);
    print "Upgrade to $DBversion done (added a preference to hide the patrons name in the staff catalog)";
}

$DBversion = "3.01.00.046";
if (C4::Context->preference("Version") < TransformToNum($DBversion)) {
    # update borrowers table
    #
    $dbh->do("ALTER TABLE borrowers ADD `country` text AFTER zipcode");
    $dbh->do("ALTER TABLE borrowers ADD `B_country` text AFTER B_zipcode");
    $dbh->do("ALTER TABLE deletedborrowers ADD `country` text AFTER zipcode");
    $dbh->do("ALTER TABLE deletedborrowers ADD `B_country` text AFTER B_zipcode");
    print "Upgrade to $DBversion done (add country and B_country to borrowers)\n";
    SetVersion ($DBversion);
}

$DBversion = '3.01.00.047';
if (C4::Context->preference("Version") < TransformToNum($DBversion)) {
    $dbh->do("ALTER TABLE items MODIFY itemcallnumber varchar(255);");
    $dbh->do("ALTER TABLE deleteditems MODIFY itemcallnumber varchar(255);");
    $dbh->do("ALTER TABLE tmp_holdsqueue MODIFY itemcallnumber varchar(255);");
    SetVersion ($DBversion);
    print " Upgrade to $DBversion done (bug 2761: change max length of itemcallnumber to 255 from 30)\n";
}

$DBversion = '3.01.00.048';
if (C4::Context->preference("Version") < TransformToNum($DBversion)) {
    $dbh->do("UPDATE userflags SET flagdesc='View Catalog (Librarian Interface)' WHERE bit=2;");
    $dbh->do("UPDATE userflags SET flagdesc='Edit Catalog (Modify bibliographic/holdings data)' WHERE bit=9;");
    $dbh->do("UPDATE userflags SET flagdesc='Allow to edit authorities' WHERE bit=14;");
    $dbh->do("UPDATE userflags SET flagdesc='Allow to access to the reports module' WHERE bit=16;");
    $dbh->do("UPDATE userflags SET flagdesc='Allow to manage serials subscriptions' WHERE bit=15;");
    SetVersion ($DBversion);
    print " Upgrade to $DBversion done (bug 2611: fix spelling/capitalization in permission flag descriptions)\n";
}

$DBversion = '3.01.00.049';
if (C4::Context->preference("Version") < TransformToNum($DBversion)) {
    $dbh->do("UPDATE permissions SET description = 'Perform inventory (stocktaking) of your catalog' WHERE code = 'inventory';");
     SetVersion ($DBversion);
    print "Upgrade to $DBversion done (bug 2611: changed catalogue to catalog per the standard)\n";
}

$DBversion = '3.01.00.050';
if (C4::Context->preference("Version") < TransformToNum($DBversion)) {
    $dbh->do("INSERT INTO `systempreferences` (variable,value,explanation,options,type) VALUES ('OPACSearchForTitleIn','<li class=\"yuimenuitem\">\n<a target=\"_blank\" class=\"yuimenuitemlabel\" href=\"http://worldcat.org/search?q=TITLE\">Other Libraries (WorldCat)</a></li>\n<li class=\"yuimenuitem\">\n<a class=\"yuimenuitemlabel\" href=\"http://www.scholar.google.com/scholar?q=TITLE\" target=\"_blank\">Other Databases (Google Scholar)</a></li>\n<li class=\"yuimenuitem\">\n<a class=\"yuimenuitemlabel\" href=\"http://www.bookfinder.com/search/?author=AUTHOR&amp;title=TITLE&amp;st=xl&amp;ac=qr\" target=\"_blank\">Online Stores (Bookfinder.com)</a></li>','Enter the HTML that will appear in the ''Search for this title in'' box on the detail page in the OPAC.  Enter TITLE, AUTHOR, or ISBN in place of their respective variables in the URL.  Leave blank to disable ''More Searches'' menu.','70|10','Textarea');");
    SetVersion ($DBversion);
    print "Upgrade to $DBversion done (bug 1934: Add OPACSearchForTitleIn syspref)\n";
}

$DBversion = '3.01.00.051';
if (C4::Context->preference("Version") < TransformToNum($DBversion)) {
    $dbh->do("UPDATE systempreferences SET explanation='Fine limit above which user cannot renew books via OPAC' WHERE variable='OPACFineNoRenewals';");
    $dbh->do("UPDATE systempreferences SET explanation='If set to ON, a clear screen button will appear on the circulation page.' WHERE variable='DisplayClearScreenButton';");
    SetVersion ($DBversion);
    print "Upgrade to $DBversion done (fixed typos in new sysprefs)\n";
}

$DBversion = '3.01.00.052';
if (C4::Context->preference("Version") < TransformToNum($DBversion)) {
    $dbh->do('ALTER TABLE deleteditems ADD COLUMN permanent_location VARCHAR(80) DEFAULT NULL AFTER location');
    SetVersion ($DBversion);
    print "Upgrade to $DBversion done (bug 3481: add permanent_location column to deleteditems)\n";
}

$DBversion = '3.01.00.053';
if (C4::Context->preference("Version") < TransformToNum($DBversion)) {
    my $upgrade_script = C4::Context->config("intranetdir") . "/installer/data/mysql/labels_upgrade.pl";
    system("perl $upgrade_script");
    print "Upgrade to $DBversion done (Migrated labels tables and data to new schema.) NOTE: All existing label batches have been assigned to the first branch in the list of branches. This is ONLY true of migrated label batches.\n";
    SetVersion ($DBversion);
}

$DBversion = '3.01.00.054';
if (C4::Context->preference("Version") < TransformToNum($DBversion)) {
    $dbh->do("ALTER TABLE borrowers ADD `B_address2` text AFTER B_address");
    $dbh->do("ALTER TABLE borrowers ADD `altcontactcountry` text AFTER altcontactzipcode");
    $dbh->do("ALTER TABLE deletedborrowers ADD `B_address2` text AFTER B_address");
    $dbh->do("ALTER TABLE deletedborrowers ADD `altcontactcountry` text AFTER altcontactzipcode");
    SetVersion ($DBversion);
    print "Upgrade to $DBversion done (bug 1600, bug 3454: add altcontactcountry and B_address2 to borrowers and deletedborrowers)\n";
}

$DBversion = '3.01.00.055';
if (C4::Context->preference("Version") < TransformToNum($DBversion)) {
    $dbh->do(qq|UPDATE systempreferences set explanation='Enter the HTML that will appear in the ''Search for this title in'' box on the detail page in the OPAC.  Enter {TITLE}, {AUTHOR}, or {ISBN} in place of their respective variables in the URL. Leave blank to disable ''More Searches'' menu.', value='<li><a  href="http://worldcat.org/search?q={TITLE}" target="_blank">Other Libraries (WorldCat)</a></li>\n<li><a href="http://www.scholar.google.com/scholar?q={TITLE}" target="_blank">Other Databases (Google Scholar)</a></li>\n<li><a href="http://www.bookfinder.com/search/?author={AUTHOR}&amp;title={TITLE}&amp;st=xl&amp;ac=qr" target="_blank">Online Stores (Bookfinder.com)</a></li>' WHERE variable='OPACSearchForTitleIn'|);
    SetVersion ($DBversion);
    print "Upgrade to $DBversion done (changed OPACSearchForTitleIn per requests in bug 1934)\n";
}

$DBversion = '3.01.00.056';
if (C4::Context->preference("Version") < TransformToNum($DBversion)) {
    $dbh->do("INSERT INTO `systempreferences` (variable,value,explanation,options,type) VALUES ('OPACPatronDetails','1','If OFF the patron details tab in the OPAC is disabled.','','YesNo');");
    SetVersion ($DBversion);
    print "Upgrade to $DBversion done (Bug 1172 : Add OPACPatronDetails syspref)\n";
}

$DBversion = '3.01.00.057';
if (C4::Context->preference("Version") < TransformToNum($DBversion)) {
    $dbh->do("INSERT INTO `systempreferences` (variable,value,explanation,options,type) VALUES ('OPACFinesTab','1','If OFF the patron fines tab in the OPAC is disabled.','','YesNo');");
    SetVersion ($DBversion);
    print "Upgrade to $DBversion done (Bug 2576 : Add OPACFinesTab syspref)\n";
}

$DBversion = '3.01.00.058';
if (C4::Context->preference("Version") < TransformToNum($DBversion)) {
    $dbh->do("ALTER TABLE `language_subtag_registry` ADD `id` INT( 11 ) NOT NULL AUTO_INCREMENT PRIMARY KEY;");
    $dbh->do("ALTER TABLE `language_rfc4646_to_iso639` ADD `id` INT( 11 ) NOT NULL AUTO_INCREMENT PRIMARY KEY;");
    $dbh->do("ALTER TABLE `language_descriptions` ADD `id` INT( 11 ) NOT NULL AUTO_INCREMENT PRIMARY KEY;");
    SetVersion ($DBversion);
    print "Upgrade to $DBversion done (Added primary keys to language tables)\n";
}

$DBversion = '3.01.00.059';
if (C4::Context->preference("Version") < TransformToNum($DBversion)) {
    $dbh->do("INSERT INTO systempreferences (variable,value,options,explanation,type)VALUES('DisplayOPACiconsXSLT', '1', '', 'If ON, displays the format, audience, type icons in XSLT MARC21 results and display pages.', 'YesNo')");
    SetVersion ($DBversion);
    print "Upgrade to $DBversion done (added DisplayOPACiconsXSLT sysprefs)\n";
}

$DBversion = '3.01.00.060';
if (C4::Context->preference("Version") < TransformToNum($DBversion)) {
    $dbh->do("INSERT INTO systempreferences (variable,value,explanation,options,type) VALUES('AllowAllMessageDeletion','0','Allow any Library to delete any message','','YesNo');");
    $dbh->do('DROP TABLE IF EXISTS messages');
    $dbh->do("CREATE TABLE messages ( `message_id` int(11) NOT NULL auto_increment,
        `borrowernumber` int(11) NOT NULL,
        `branchcode` varchar(4) default NULL,
        `message_type` varchar(1) NOT NULL,
        `message` text NOT NULL,
        `message_date` TIMESTAMP NOT NULL DEFAULT CURRENT_TIMESTAMP,
        PRIMARY KEY (`message_id`)
        ) ENGINE=InnoDB DEFAULT CHARSET=utf8");

	print "Upgrade to $DBversion done ( Added AllowAllMessageDeletion syspref and messages table )\n";
    SetVersion ($DBversion);
}

$DBversion = '3.01.00.061';
if (C4::Context->preference("Version") < TransformToNum($DBversion)) {
    $dbh->do("INSERT INTO systempreferences (variable,value,explanation,options,type)VALUES('ShowPatronImageInWebBasedSelfCheck', '0', 'If ON, displays patron image when a patron uses web-based self-checkout', '', 'YesNo')");
	print "Upgrade to $DBversion done ( Added ShowPatronImageInWebBasedSelfCheck system preference )\n";
    SetVersion ($DBversion);
}

$DBversion = "3.01.00.062";
if (C4::Context->preference("Version") < TransformToNum($DBversion)) {
    $dbh->do("INSERT INTO permissions (module_bit, code, description) VALUES ( 13, 'manage_csv_profiles', 'Manage CSV export profiles')");
    $dbh->do(q/
	CREATE TABLE `export_format` (
	  `export_format_id` int(11) NOT NULL auto_increment,
	  `profile` varchar(255) NOT NULL,
	  `description` mediumtext NOT NULL,
	  `marcfields` mediumtext NOT NULL,
	  PRIMARY KEY  (`export_format_id`)
	) ENGINE=InnoDB DEFAULT CHARSET=utf8 COMMENT='Used for CSV export';
    /);
    print "Upgrade to $DBversion done (added csv export profiles)\n";
}

$DBversion = "3.01.00.063";
if (C4::Context->preference("Version") < TransformToNum($DBversion)) {
    $dbh->do("
        CREATE TABLE `fieldmapping` (
          `id` int(11) NOT NULL auto_increment,
          `field` varchar(255) NOT NULL,
          `frameworkcode` char(4) NOT NULL default '',
          `fieldcode` char(3) NOT NULL,
          `subfieldcode` char(1) NOT NULL,
          PRIMARY KEY  (`id`)
        ) ENGINE=InnoDB DEFAULT CHARSET=utf8;
             ");
    SetVersion ($DBversion);
}

$DBversion = '3.01.00.065';
if (C4::Context->preference("Version") < TransformToNum($DBversion)) {
    $dbh->do('ALTER TABLE issuingrules ADD COLUMN `renewalsallowed` smallint(6) NOT NULL default "0" AFTER `issuelength`;');
    $sth = $dbh->prepare("SELECT itemtype, renewalsallowed FROM itemtypes");
    $sth->execute();

    my $sthupd = $dbh->prepare("UPDATE issuingrules SET renewalsallowed = ? WHERE itemtype = ?");

    while(my $row = $sth->fetchrow_hashref){
        $sthupd->execute($row->{renewalsallowed}, $row->{itemtype});
    }

    $dbh->do('ALTER TABLE itemtypes DROP COLUMN `renewalsallowed`;');

    SetVersion ($DBversion);
    print "Upgrade to $DBversion done (Moving allowed renewals from itemtypes to issuingrule)\n";
}

$DBversion = '3.01.00.066';
if (C4::Context->preference("Version") < TransformToNum($DBversion)) {
    $dbh->do('ALTER TABLE issuingrules ADD COLUMN `reservesallowed` smallint(6) NOT NULL default "0" AFTER `renewalsallowed`;');
    
    my $maxreserves = C4::Context->preference('maxreserves');
    $sth = $dbh->prepare('UPDATE issuingrules SET reservesallowed = ?;');
    $sth->execute($maxreserves);

    $dbh->do('DELETE FROM systempreferences WHERE variable = "maxreserves";');

    $dbh->do("INSERT INTO systempreferences (variable,value, options, explanation, type) VALUES('ReservesControlBranch','PatronLibrary','ItemHomeLibrary|PatronLibrary','Branch checked for members reservations rights','Choice')");

    SetVersion ($DBversion);
    print "Upgrade to $DBversion done (Moving max allowed reserves from system preference to issuingrule)\n";
}

$DBversion = "3.01.00.067";
if (C4::Context->preference("Version") < TransformToNum($DBversion)) {
    $dbh->do("INSERT INTO permissions (module_bit, code, description) VALUES ( 13, 'batchmod', 'Perform batch modification of items')");
    $dbh->do("INSERT INTO permissions (module_bit, code, description) VALUES ( 13, 'batchdel', 'Perform batch deletion of items')");
    print "Upgrade to $DBversion done (added permissions for batch modification and deletion)\n";
    SetVersion ($DBversion);
}

$DBversion = "3.01.00.068";
if (C4::Context->preference("Version") < TransformToNum($DBversion)) {
	$dbh->do("ALTER TABLE issuingrules ADD COLUMN `finedays` int(11) default NULL AFTER `fine` ");
	print "Upgrade done (Adding finedays in issuingrules table)\n";
    SetVersion ($DBversion);
}


$DBversion = "3.01.00.069";
if (C4::Context->preference("Version") < TransformToNum($DBversion)) {
	$dbh->do("INSERT INTO `systempreferences` (`variable`, `value`, `options`, `explanation`, `type`) VALUES ('EnableOpacSearchHistory', '1', '', 'Enable or disable opac search history', 'YesNo')");

	my $create = <<SEARCHHIST;
CREATE TABLE IF NOT EXISTS `search_history` (
  `userid` int(11) NOT NULL,
  `sessionid` varchar(32) NOT NULL,
  `query_desc` varchar(255) NOT NULL,
  `query_cgi` varchar(255) NOT NULL,
  `total` int(11) NOT NULL,
  `time` timestamp NOT NULL default CURRENT_TIMESTAMP,
  KEY `userid` (`userid`),
  KEY `sessionid` (`sessionid`)
) ENGINE=InnoDB DEFAULT CHARSET=utf8 COMMENT='Opac search history results';
SEARCHHIST
	$dbh->do($create);

	print "Upgrade done (added OPAC search history preference and table)\n";
}

$DBversion = "3.01.00.070";
if (C4::Context->preference("Version") < TransformToNum($DBversion)) {
	$dbh->do("ALTER TABLE authorised_values ADD COLUMN `lib_opac` VARCHAR(80) default NULL AFTER `lib`");
	print "Upgrade done (Added a lib_opac field in authorised_values table)\n";
}

$DBversion = "3.01.00.071";
if (C4::Context->preference("Version") < TransformToNum($DBversion)) {
	$dbh->do("ALTER TABLE `subscription` ADD `enddate` date default NULL");
	$dbh->do("ALTER TABLE subscriptionhistory CHANGE enddate histenddate DATE default NULL");
	print "Upgrade to $DBversion done ( Adding enddate to subscription)\n";
}

# Acquisitions update

$DBversion = "3.01.00.072";
if (C4::Context->preference("Version") < TransformToNum($DBversion)) {
    $dbh->do("INSERT INTO systempreferences (variable,value,explanation,options,type) VALUES('OpacPrivacy', '0', 'if ON, allows patrons to define their privacy rules (reading history)',NULL,'YesNo')");
    # create a new syspref for the 'Mr anonymous' patron
    $dbh->do("INSERT INTO systempreferences (variable,value,explanation,options,type) VALUES('AnonymousPatron', '0', \"Set the identifier (borrowernumber) of the 'Mister anonymous' patron. Used for Suggestion and reading history privacy\",NULL,'')");
    # fill AnonymousPatron with AnonymousSuggestion value (copy)
    my $sth=$dbh->prepare("SELECT value FROM systempreferences WHERE variable='AnonSuggestions'");
    $sth->execute;
    my ($value) = $sth->fetchrow() || 0;
    $dbh->do("UPDATE systempreferences SET value='$value' WHERE variable='AnonymousPatron'");
    # set AnonymousSuggestion do YesNo
    # 1st, set the value (1/True if it had a borrowernumber)
    $dbh->do("UPDATE systempreferences SET value=1 WHERE variable='AnonSuggestions' AND value>0");
    # 2nd, change the type to Choice
    $dbh->do("UPDATE systempreferences SET type='YesNo' WHERE variable='AnonSuggestions'");
        # borrower reading record privacy : 0 : forever, 1 : laws, 2 : don't keep at all
    $dbh->do("ALTER TABLE `borrowers` ADD `privacy` INTEGER NOT NULL DEFAULT 1;");
    print "Upgrade to $DBversion done (add new syspref and column in borrowers)\n";
    SetVersion ($DBversion);
}

$DBversion = '3.01.00.073';
if (C4::Context->preference("Version") < TransformToNum($DBversion)) {
    $dbh->do('SET FOREIGN_KEY_CHECKS=0 ');
    $dbh->do(<<'END_SQL');
CREATE TABLE IF NOT EXISTS `aqcontract` (
  `contractnumber` int(11) NOT NULL auto_increment,
  `contractstartdate` date default NULL,
  `contractenddate` date default NULL,
  `contractname` varchar(50) default NULL,
  `contractdescription` mediumtext,
  `booksellerid` int(11) not NULL,
    PRIMARY KEY  (`contractnumber`),
        CONSTRAINT `booksellerid_fk1` FOREIGN KEY (`booksellerid`)
        REFERENCES `aqbooksellers` (`id`) ON DELETE CASCADE ON UPDATE CASCADE
) ENGINE=InnoDB DEFAULT CHARSET=utf8 AUTO_INCREMENT=1 ;
END_SQL
    $dbh->do('SET FOREIGN_KEY_CHECKS=1 ');
    print "Upgrade to $DBversion done (adding aqcontract table)\n";
    SetVersion ($DBversion);
}

$DBversion = '3.01.00.074';
if (C4::Context->preference("Version") < TransformToNum($DBversion)) {
    $dbh->do("ALTER TABLE `aqbasket` ADD COLUMN `basketname` varchar(50) default NULL AFTER `basketno`");
    $dbh->do("ALTER TABLE `aqbasket` ADD COLUMN `note` mediumtext AFTER `basketname`");
    $dbh->do("ALTER TABLE `aqbasket` ADD COLUMN `booksellernote` mediumtext AFTER `note`");
    $dbh->do("ALTER TABLE `aqbasket` ADD COLUMN `contractnumber` int(11) AFTER `booksellernote`");
    $dbh->do("ALTER TABLE `aqbasket` ADD FOREIGN KEY (`contractnumber`) REFERENCES `aqcontract` (`contractnumber`)");
    print "Upgrade to $DBversion done (edit aqbasket table done)\n";
    SetVersion ($DBversion);
}

$DBversion = '3.01.00.075';
if (C4::Context->preference("Version") < TransformToNum($DBversion)) {
    $dbh->do("ALTER TABLE `aqorders` ADD COLUMN `uncertainprice` tinyint(1)");

    print "Upgrade to $DBversion done (adding uncertainprices)\n";
    SetVersion ($DBversion);
}

$DBversion = '3.01.00.076';
if (C4::Context->preference("Version") < TransformToNum($DBversion)) {
    $dbh->do('SET FOREIGN_KEY_CHECKS=0 ');
    $dbh->do("CREATE TABLE IF NOT EXISTS `aqbasketgroups` (
                         `id` int(11) NOT NULL auto_increment,
                         `name` varchar(50) default NULL,
                         `closed` tinyint(1) default NULL,
                         `booksellerid` int(11) NOT NULL,
                         PRIMARY KEY (`id`),
                         KEY `booksellerid` (`booksellerid`),
                         CONSTRAINT `aqbasketgroups_ibfk_1` FOREIGN KEY (`booksellerid`) REFERENCES `aqbooksellers` (`id`) ON UPDATE CASCADE ON DELETE CASCADE
                         ) ENGINE=InnoDB DEFAULT CHARSET=utf8;");
    $dbh->do("ALTER TABLE aqbasket ADD COLUMN `basketgroupid` int(11)");
    $dbh->do("ALTER TABLE aqbasket ADD FOREIGN KEY (`basketgroupid`) REFERENCES `aqbasketgroups` (`id`) ON UPDATE CASCADE ON DELETE SET NULL");
    $dbh->do("INSERT INTO `systempreferences` (variable,value,explanation,options,type) VALUES ('pdfformat','pdfformat::layout2pages','Controls what script is used for printing (basketgroups)','','free')");
    $dbh->do('SET FOREIGN_KEY_CHECKS=1 ');
    print "Upgrade to $DBversion done (adding basketgroups)\n";
    SetVersion ($DBversion);
}
$DBversion = '3.01.00.077';
if (C4::Context->preference("Version") < TransformToNum($DBversion)) {

    $dbh->do("SET FOREIGN_KEY_CHECKS=0 ");
    # create a mapping table holding the info we need to match orders to budgets
    $dbh->do('DROP TABLE IF EXISTS fundmapping');
    $dbh->do(
        q|CREATE TABLE fundmapping AS
        SELECT aqorderbreakdown.ordernumber, branchcode, bookfundid, budgetdate, entrydate
        FROM aqorderbreakdown JOIN aqorders ON aqorderbreakdown.ordernumber = aqorders.ordernumber|);
    # match the new type of the corresponding field
    $dbh->do('ALTER TABLE fundmapping modify column bookfundid varchar(30)');
    # System did not ensure budgetdate was valid historically
    $dbh->do(q|UPDATE fundmapping SET budgetdate = entrydate WHERE budgetdate = '0000-00-00' OR budgetdate IS NULL|);
    # We save the map in fundmapping in case you need later processing
    $dbh->do(q|ALTER TABLE fundmapping add column aqbudgetid integer|);
    # these can speed processing up
    $dbh->do(q|CREATE INDEX fundmaporder ON fundmapping (ordernumber)|);
    $dbh->do(q|CREATE INDEX fundmapid ON fundmapping (bookfundid)|);

    $dbh->do("DROP TABLE IF EXISTS `aqbudgetperiods` ");

    $dbh->do(qq|
                    CREATE TABLE `aqbudgetperiods` (
                    `budget_period_id` int(11) NOT NULL auto_increment,
                    `budget_period_startdate` date NOT NULL,
                    `budget_period_enddate` date NOT NULL,
                    `budget_period_active` tinyint(1) default '0',
                    `budget_period_description` mediumtext,
                    `budget_period_locked` tinyint(1) default NULL,
                    `sort1_authcat` varchar(10) default NULL,
                    `sort2_authcat` varchar(10) default NULL,
                    PRIMARY KEY  (`budget_period_id`)
                    ) ENGINE=InnoDB  DEFAULT CHARSET=utf8 |);

   $dbh->do(<<ADDPERIODS);
INSERT INTO aqbudgetperiods (budget_period_startdate,budget_period_enddate,budget_period_active,budget_period_description,budget_period_locked)
SELECT DISTINCT startdate, enddate, NOW() BETWEEN startdate and enddate, concat(startdate," ",enddate),NOT NOW() BETWEEN startdate AND enddate from aqbudget
ADDPERIODS
# SORRY , NO AQBUDGET/AQBOOKFUND -> AQBUDGETS IMPORT JUST YET,
# BUT A NEW CLEAN AQBUDGETS TABLE CREATE FOR NOW..
# DROP TABLE IF EXISTS `aqbudget`;
#CREATE TABLE `aqbudget` (
#  `bookfundid` varchar(10) NOT NULL default ',
#    `startdate` date NOT NULL default 0,
#	  `enddate` date default NULL,
#	    `budgetamount` decimal(13,2) default NULL,
#		  `aqbudgetid` tinyint(4) NOT NULL auto_increment,
#		    `branchcode` varchar(10) default NULL,
    DropAllForeignKeys('aqbudget');
  #$dbh->do("drop table aqbudget;");


    my $maxbudgetid = $dbh->selectcol_arrayref(<<IDsBUDGET);
SELECT MAX(aqbudgetid) from aqbudget
IDsBUDGET

$$maxbudgetid[0] = 0 if !$$maxbudgetid[0];

    $dbh->do(<<BUDGETAUTOINCREMENT);
ALTER TABLE aqbudget AUTO_INCREMENT=$$maxbudgetid[0]
BUDGETAUTOINCREMENT
    
    $dbh->do(<<BUDGETNAME);
ALTER TABLE aqbudget RENAME `aqbudgets`
BUDGETNAME

    $dbh->do(<<BUDGETS);
ALTER TABLE `aqbudgets`
   CHANGE  COLUMN aqbudgetid `budget_id` int(11) NOT NULL AUTO_INCREMENT,
   CHANGE  COLUMN branchcode `budget_branchcode` varchar(10) default NULL,
   CHANGE  COLUMN budgetamount `budget_amount` decimal(28,6) NOT NULL default '0.00',
   CHANGE  COLUMN bookfundid   `budget_code` varchar(30) default NULL,
   ADD     COLUMN `budget_parent_id` int(11) default NULL,
   ADD     COLUMN `budget_name` varchar(80) default NULL,
   ADD     COLUMN `budget_encumb` decimal(28,6) default '0.00',
   ADD     COLUMN `budget_expend` decimal(28,6) default '0.00',
   ADD     COLUMN `budget_notes` mediumtext,
   ADD     COLUMN `budget_description` mediumtext,
   ADD     COLUMN `timestamp` timestamp NOT NULL default CURRENT_TIMESTAMP on update CURRENT_TIMESTAMP,
   ADD     COLUMN `budget_amount_sublevel`  decimal(28,6) AFTER `budget_amount`,
   ADD     COLUMN `budget_period_id` int(11) default NULL,
   ADD     COLUMN `sort1_authcat` varchar(80) default NULL,
   ADD     COLUMN `sort2_authcat` varchar(80) default NULL,
   ADD     COLUMN `budget_owner_id` int(11) default NULL,
   ADD     COLUMN `budget_permission` int(1) default '0';
BUDGETS

    $dbh->do(<<BUDGETCONSTRAINTS);
ALTER TABLE `aqbudgets`
   ADD CONSTRAINT `aqbudgets_ifbk_1` FOREIGN KEY (`budget_period_id`) REFERENCES `aqbudgetperiods` (`budget_period_id`) ON DELETE CASCADE ON UPDATE CASCADE
BUDGETCONSTRAINTS
#    $dbh->do(<<BUDGETPKDROP);
#ALTER TABLE `aqbudgets`
#   DROP PRIMARY KEY
#BUDGETPKDROP
#    $dbh->do(<<BUDGETPKADD);
#ALTER TABLE `aqbudgets`
#   ADD PRIMARY KEY budget_id
#BUDGETPKADD


	my $query_period= $dbh->prepare(qq|SELECT budget_period_id from aqbudgetperiods where budget_period_startdate=? and budget_period_enddate=?|);
	my $query_bookfund= $dbh->prepare(qq|SELECT * from aqbookfund where bookfundid=?|);
	my $selectbudgets=$dbh->prepare(qq|SELECT * from aqbudgets|);
	my $updatebudgets=$dbh->prepare(qq|UPDATE aqbudgets SET budget_period_id= ? , budget_name=?, budget_branchcode=? where budget_id=?|);
	$selectbudgets->execute;
	while (my $databudget=$selectbudgets->fetchrow_hashref){
		$query_period->execute ($$databudget{startdate},$$databudget{enddate});
		my ($budgetperiodid)=$query_period->fetchrow;
		$query_bookfund->execute ($$databudget{budget_code});
		my $databf=$query_bookfund->fetchrow_hashref;
		my $branchcode=$$databudget{budget_branchcode}||$$databf{branchcode};
		$updatebudgets->execute($budgetperiodid,$$databf{bookfundname},$branchcode,$$databudget{budget_id});
	}
    $dbh->do(<<BUDGETDROPDATES);
ALTER TABLE `aqbudgets`
   DROP startdate,
   DROP enddate
BUDGETDROPDATES


    $dbh->do("DROP TABLE IF EXISTS `aqbudgets_planning` ");
    $dbh->do("CREATE TABLE  `aqbudgets_planning` (
                    `plan_id` int(11) NOT NULL auto_increment,
                    `budget_id` int(11) NOT NULL,
                    `budget_period_id` int(11) NOT NULL,
                    `estimated_amount` decimal(28,6) default NULL,
                    `authcat` varchar(30) NOT NULL,
                    `authvalue` varchar(30) NOT NULL,
					`display` tinyint(1) DEFAULT 1,
                        PRIMARY KEY  (`plan_id`),
                        CONSTRAINT `aqbudgets_planning_ifbk_1` FOREIGN KEY (`budget_id`) REFERENCES `aqbudgets` (`budget_id`) ON DELETE CASCADE ON UPDATE CASCADE
                        ) ENGINE=InnoDB DEFAULT CHARSET=utf8;");

    $dbh->do("ALTER TABLE `aqorders`
                    ADD COLUMN `budget_id` tinyint(4) NOT NULL,
                    ADD COLUMN `budgetgroup_id` int(11) NOT NULL,
                    ADD COLUMN  `sort1_authcat` varchar(10) default NULL,
                    ADD COLUMN  `sort2_authcat` varchar(10) default NULL" );
                # We need to map the orders to the budgets
                # For Historic reasons this is more complex than it should be on occasions
                my $budg_arr = $dbh->selectall_arrayref(
                    q|SELECT aqbudgets.budget_id, aqbudgets.budget_code, aqbudgetperiods.budget_period_startdate,
                    aqbudgetperiods.budget_period_enddate
                    FROM aqbudgets JOIN aqbudgetperiods ON aqbudgets.budget_period_id = aqbudgetperiods.budget_period_id
                    ORDER BY budget_code, budget_period_startdate|, { Slice => {} });
                # We arbitarily order on start date, this means if you have overlapping periods the order will be
                # linked to the latest matching budget YMMV
                my $b_sth = $dbh->prepare(
                    'UPDATE fundmapping set aqbudgetid = ? where bookfundid =? AND budgetdate >= ? AND budgetdate <= ?');
                for my $b ( @{$budg_arr}) {
                    $b_sth->execute($b->{budget_id}, $b->{budget_code}, $b->{budget_period_startdate}, $b->{budget_period_enddate});
                }
                # move the budgetids to aqorders
                $dbh->do(q|UPDATE aqorders, fundmapping SET aqorders.budget_id = fundmapping.aqbudgetid
                    WHERE aqorders.ordernumber = fundmapping.ordernumber AND fundmapping.aqbudgetid IS NOT NULL|);
                # NB fundmapping is left as an accontants trail also if you have budgetids that werent set
                # you can decide what to do with them

     $dbh->do(
         q|UPDATE aqorders, aqbudgets SET aqorders.budgetgroup_id = aqbudgets.budget_period_id
         WHERE aqorders.budget_id = aqbudgets.budget_id|);
                # cannot do until aqorderbreakdown removed
#    $dbh->do("DROP TABLE aqbookfund ");
#    $dbh->do("ALTER TABLE aqorders  ADD FOREIGN KEY (`budget_id`) REFERENCES `aqbudgets` (`budget_id`) ON UPDATE CASCADE  " ); ????
    $dbh->do("SET FOREIGN_KEY_CHECKS=1 ");

    print "Upgrade to $DBversion done (Adding new aqbudgetperiods, aqbudgets and aqbudget_planning tables  )\n";
    SetVersion ($DBversion);
}



$DBversion = '3.01.00.078';
if ( C4::Context->preference("Version") < TransformToNum($DBversion) ) {
    $dbh->do("ALTER TABLE aqbudgetperiods ADD COLUMN budget_period_total decimal(28,6)");
    print "Upgrade to $DBversion done (adds 'budget_period_total' column to aqbudgetperiods table)\n";
    SetVersion($DBversion);
}


$DBversion = '3.01.00.079';
if ( C4::Context->preference("Version") < TransformToNum($DBversion) ) {
    $dbh->do("ALTER TABLE currency ADD COLUMN active  tinyint(1)");

    print "Upgrade to $DBversion done (adds 'active' column to currencies table)\n";
    SetVersion($DBversion);
}

$DBversion = '3.01.00.080';
if ( C4::Context->preference("Version") < TransformToNum($DBversion) ) {
    $dbh->do(<<BUDG_PERM );
INSERT INTO permissions (module_bit, code, description) VALUES
            (11, 'vendors_manage', 'Manage vendors'),
            (11, 'contracts_manage', 'Manage contracts'),
            (11, 'period_manage', 'Manage periods'),
            (11, 'budget_manage', 'Manage budgets'),
            (11, 'budget_modify', "Modify budget (can't create lines but can modify existing ones)"),
            (11, 'planning_manage', 'Manage budget plannings'),
            (11, 'order_manage', 'Manage orders & basket'),
            (11, 'group_manage', 'Manage orders & basketgroups'),
            (11, 'order_receive', 'Manage orders & basket'),
            (11, 'budget_add_del', "Add and delete budgets (but can't modify budgets)");
BUDG_PERM

    print "Upgrade to $DBversion done (adds permissions for the acquisitions module)\n";
    SetVersion($DBversion);
}


$DBversion = '3.01.00.081';
if ( C4::Context->preference("Version") < TransformToNum($DBversion) ) {
    $dbh->do("ALTER TABLE aqbooksellers ADD COLUMN `gstrate` decimal(6,4) default NULL");
    if (my $gist=C4::Context->preference("gist")){
		my $sql=$dbh->prepare("UPDATE aqbooksellers set `gstrate`=? ");
    	$sql->execute($gist) ;
	}
    print "Upgrade to $DBversion done (added per-supplier gstrate setting)\n";
    SetVersion($DBversion);
}

$DBversion = "3.01.00.082";
if (C4::Context->preference("Version") < TransformToNum($DBversion)) {
    if (C4::Context->preference("opaclanguages") eq "fr") {
        $dbh->do(qq#INSERT INTO `systempreferences` (variable,value,explanation,options,type) VALUES('AcqCreateItem','ordering',"Définit quand l'exemplaire est créé : à la commande, à la livraison, au catalogage",'ordering|receiving|cataloguing','Choice')#);
    } else {
        $dbh->do("INSERT INTO `systempreferences` (variable,value,explanation,options,type) VALUES('AcqCreateItem','ordering','Define when the item is created : when ordering, when receiving, or in cataloguing module','ordering|receiving|cataloguing','Choice')");
    }
    print "Upgrade to $DBversion done (adding ReservesNeedReturns systempref, in circulation)\n";
    SetVersion ($DBversion);
}

$DBversion = "3.01.00.083";
if (C4::Context->preference("Version") < TransformToNum($DBversion)) {
    $dbh->do(qq|
 CREATE TABLE `aqorders_items` (
  `ordernumber` int(11) NOT NULL,
  `itemnumber` int(11) NOT NULL,
  `timestamp` timestamp NOT NULL default CURRENT_TIMESTAMP on update CURRENT_TIMESTAMP,
  PRIMARY KEY  (`itemnumber`),
  KEY `ordernumber` (`ordernumber`)
) ENGINE=InnoDB DEFAULT CHARSET=utf8   |
    );

    $dbh->do(qq| DROP TABLE aqorderbreakdown |);
    $dbh->do('DROP TABLE aqbookfund');
    print "Upgrade to $DBversion done (New aqorders_items table for acqui)\n";
    SetVersion ($DBversion);
}

$DBversion = "3.01.00.084";
if (C4::Context->preference("Version") < TransformToNum($DBversion)) {
    $dbh->do(  qq# INSERT INTO `systempreferences` VALUES ('CurrencyFormat','US','US|FR','Determines the display format of currencies. eg: ''36000'' is displayed as ''360 000,00''  in ''FR'' or 360,000.00''  in ''US''.','Choice')  #);

    print "Upgrade to $DBversion done (CurrencyFormat syspref added)\n";
    SetVersion ($DBversion);
}

$DBversion = "3.01.00.085";
if (C4::Context->preference("Version") < TransformToNum($DBversion)) {
    $dbh->do("ALTER table aqorders drop column title");
    $dbh->do("ALTER TABLE `aqorders` CHANGE `budget_id` `budget_id` INT( 11 ) NOT NULL");
    print "Upgrade to $DBversion done update budget_id size that should not be a tinyint\n";
    SetVersion ($DBversion);
}

$DBversion = "3.01.00.086";
if (C4::Context->preference("Version") < TransformToNum($DBversion)) {
    $dbh->do(<<SUGGESTIONS);
ALTER table suggestions
    ADD budgetid INT(11),
    ADD branchcode VARCHAR(10) default NULL,
    ADD acceptedby INT(11) default NULL,
    ADD accepteddate date default NULL,
    ADD suggesteddate date default NULL,
    ADD manageddate date default NULL,
    ADD rejectedby INT(11) default NULL,
    ADD rejecteddate date default NULL,
    ADD collectiontitle text default NULL,
    ADD itemtype VARCHAR(30) default NULL
    ;
SUGGESTIONS
    print "Upgrade to $DBversion done Suggestions";
    SetVersion ($DBversion);
}

$DBversion = "3.01.00.087";
if (C4::Context->preference("Version") < TransformToNum($DBversion)) {
    $dbh->do("ALTER table aqbudgets drop column budget_amount_sublevel;");
    print "Upgrade to $DBversion done drop column budget_amount_sublevel from aqbudgets\n";
    SetVersion ($DBversion);
}

$DBversion = "3.01.00.088";
if (C4::Context->preference("Version") < TransformToNum($DBversion)) {
    $dbh->do(  qq# INSERT INTO `systempreferences` VALUES ('intranetbookbag','1','','If ON, enables display of Cart feature in the intranet','YesNo')  #);

    print "Upgrade to $DBversion done (intranetbookbag syspref added)\n";
    SetVersion ($DBversion);
}

$DBversion = "3.01.00.090";
if (C4::Context->preference("Version") < TransformToNum($DBversion)) {
$dbh->do("
       INSERT INTO `permissions` (`module_bit`, `code`, `description`) VALUES
		(16, 'execute_reports', 'Execute SQL reports'),
		(16, 'create_reports', 'Create SQL Reports')
	");

    print "Upgrade to $DBversion done (granular permissions for guided reports added)\n";
    SetVersion ($DBversion);
}

$DBversion = "3.01.00.091";
if (C4::Context->preference("Version") < TransformToNum($DBversion)) {
$dbh->do("
	UPDATE `systempreferences` SET `options` = 'holdings|serialcollection|subscriptions'
	WHERE `systempreferences`.`variable` = 'opacSerialDefaultTab' LIMIT 1
	");

    print "Upgrade to $DBversion done (opac-detail default tag updated)\n";
    SetVersion ($DBversion);
}

$DBversion = "3.01.00.092";
if (C4::Context->preference("Version") < TransformToNum($DBversion)) {
    if (C4::Context->preference("opaclanguages") =~ /fr/) {
	$dbh->do(qq{
INSERT INTO `systempreferences` (variable,value,explanation,options,type) VALUES ('RoutingListAddReserves','1','Si activé, des reservations sont automatiquement créées pour chaque lecteur de la liste de circulation d''un numéro de périodique','','YesNo');
	});
	}else{
	$dbh->do(qq{
INSERT INTO `systempreferences` (variable,value,explanation,options,type) VALUES ('RoutingListAddReserves','1','If ON the patrons on routing lists are automatically added to holds on the issue.','','YesNo');
	});
	}
    print "Upgrade to $DBversion done (Added RoutingListAddReserves syspref)\n";
    SetVersion ($DBversion);
}

$DBversion = "3.01.00.093";
if (C4::Context->preference("Version") < TransformToNum($DBversion)) {
	$dbh->do(qq{
	ALTER TABLE biblioitems ADD INDEX issn_idx (issn);
	});
    print "Upgrade to $DBversion done (added index to ISSN)\n";
    SetVersion ($DBversion);
}

$DBversion = "3.01.00.094";
if (C4::Context->preference("Version") < TransformToNum($DBversion)) {
	$dbh->do(qq{
	ALTER TABLE aqbasketgroups ADD deliveryplace VARCHAR(10) default NULL, ADD deliverycomment VARCHAR(255) default NULL;
	});

    print "Upgrade to $DBversion done (adding deliveryplace deliverycomment to basketgroups)\n";
    SetVersion ($DBversion);
}

$DBversion = "3.01.00.095";
if (C4::Context->preference("Version") < TransformToNum($DBversion)) {
	$dbh->do(qq{
	ALTER TABLE items ADD stocknumber VARCHAR(32) DEFAULT NULL COMMENT "stores the inventory number";
	});
	$dbh->do(qq{
	ALTER TABLE items ADD UNIQUE INDEX itemsstocknumberidx (stocknumber);
	});
	$dbh->do(qq{
	ALTER TABLE deleteditems ADD stocknumber VARCHAR(32) DEFAULT NULL COMMENT "stores the inventory number of deleted items";
	});
	$dbh->do(qq{
	ALTER TABLE deleteditems ADD UNIQUE INDEX deleteditemsstocknumberidx (stocknumber);
	});
	if (C4::Context->preference('marcflavour') eq 'UNIMARC'){
		$dbh->do(qq{
	INSERT IGNORE INTO marc_subfield_structure (frameworkcode,tagfield, tagsubfield, tab, repeatable, mandatory,kohafield)
	SELECT DISTINCT (frameworkcode),995,"j",10,0,0,"items.stocknumber" from biblio_framework ;
		});
		#Previously, copynumber was used as stocknumber
		$dbh->do(qq{
	UPDATE items set stocknumber=copynumber;
		});
		$dbh->do(qq{
	UPDATE items set copynumber=NULL;
		});
	}
    print "Upgrade to $DBversion done (stocknumber field added)\n";
    SetVersion ($DBversion);
}

$DBversion = "3.01.00.096";
if (C4::Context->preference("Version") < TransformToNum($DBversion)) {
    $dbh->do("INSERT INTO systempreferences (variable,value,explanation,options,type) VALUES ('OrderPdfTemplate','','Uploads a PDF template to use for printing baskets','NULL','Upload')");
    $dbh->do("UPDATE systempreferences SET variable='OrderPdfFormat' WHERE variable='pdfformat'");
    print "Upgrade to $DBversion done (PDF orders system preferences added and updated)\n";
    SetVersion ($DBversion);
}

$DBversion = "3.01.00.097";
if (C4::Context->preference("Version") < TransformToNum($DBversion)) {
	$dbh->do(qq{
	ALTER TABLE aqbasketgroups ADD billingplace VARCHAR(10) NOT NULL AFTER deliverycomment;
	});

    print "Upgrade to $DBversion done (Adding billingplace to aqbasketgroups)\n";
    SetVersion ($DBversion);
}

$DBversion = "3.01.00.098";
if (C4::Context->preference("Version") < TransformToNum($DBversion)) {
	$dbh->do(qq{
	ALTER TABLE auth_subfield_structure MODIFY frameworkcode VARCHAR(10) NULL;
	});

    print "Upgrade to $DBversion done (changing frameworkcode length in auth_subfield_structure)\n";
    SetVersion ($DBversion);
}

$DBversion = "3.01.00.099";
if (C4::Context->preference("Version") < TransformToNum($DBversion)) {
	$dbh->do(qq{
		INSERT INTO `permissions` (`module_bit`, `code`, `description`) VALUES
                (9, 'edit_catalogue', 'Edit catalogue'),
		(9, 'fast_cataloging', 'Fast cataloging')
	});

    print "Upgrade to $DBversion done (granular permissions for cataloging added)\n";
    SetVersion ($DBversion);
}

$DBversion = "3.01.00.100";
if (C4::Context->preference("Version") < TransformToNum($DBversion)) {
	$dbh->do("INSERT INTO `systempreferences` (`variable`, `value`, `options`, `explanation`, `type`) VALUES ('casAuthentication', '0', '', 'Enable or disable CAS authentication', 'YesNo'), ('casLogout', '1', '', 'Does a logout from Koha should also log out of CAS ?', 'YesNo'), ('casServerUrl', 'https://localhost:8443/cas', '', 'URL of the cas server', 'Free')");
	print "Upgrade done (added CAS authentication system preferences)\n";
    SetVersion ($DBversion);
}

$DBversion = "3.01.00.101";
if (C4::Context->preference("Version") < TransformToNum($DBversion)) {
	$dbh->do(
        "INSERT INTO systempreferences 
           (variable, value, options, explanation, type)
         VALUES (
            'OverdueNoticeBcc', '', '', 
            'Email address to Bcc outgoing notices sent by email',
            'free')
         ");
	print "Upgrade to $DBversion done (added OverdueNoticeBcc system preferences)\n";
    SetVersion ($DBversion);
}
$DBversion = "3.01.00.102";
if (C4::Context->preference("Version") < TransformToNum($DBversion)) {
    $dbh->do(
    "UPDATE permissions set description = 'Edit catalog (Modify bibliographic/holdings data)' where module_bit = 9 and code = 'edit_catalogue'"
    );
	print "Upgrade done (fixed spelling error in edit_catalogue permission)\n";
    SetVersion ($DBversion);
}

$DBversion = "3.01.00.103";
if (C4::Context->preference("Version") < TransformToNum($DBversion)) {
	$dbh->do("INSERT INTO permissions (module_bit, code, description) VALUES (13, 'moderate_tags', 'Moderate patron tags')");
	print "Upgrade done (adding patron permissions for tags tool)\n";
    SetVersion ($DBversion);
}

$DBversion = "3.01.00.104";
if (C4::Context->preference("Version") < TransformToNum($DBversion)) {

    my ($maninv_count, $borrnotes_count);
    eval { $maninv_count = $dbh->do("SELECT 1 FROM authorised_values WHERE category='MANUAL_INV'"); };
    if ($maninv_count == 0) {
        $dbh->do("INSERT INTO authorised_values (category,authorised_value,lib) VALUES ('MANUAL_INV','Copier Fees','.25')");
    }
    eval { $borrnotes_count = $dbh->do("SELECT 1 FROM authorised_values WHERE category='BOR_NOTES'"); };
    if ($borrnotes_count == 0) {
        $dbh->do("INSERT INTO authorised_values (category,authorised_value,lib) VALUES ('BOR_NOTES','ADDR','Address Notes')");
    }
    
    $dbh->do("INSERT INTO authorised_values (category,authorised_value,lib) VALUES ('LOC','CART','Book Cart')");
    $dbh->do("INSERT INTO authorised_values (category,authorised_value,lib) VALUES ('LOC','PROC','Processing Center')");

	print "Upgrade to $DBversion done ( add defaults to authorized values for MANUAL_INV and BOR_NOTES and add new default LOC authorized values for shelf to cart processing )\n";
	SetVersion ($DBversion);
}


$DBversion = "3.01.00.105";
if (C4::Context->preference("Version") < TransformToNum($DBversion)) {
    $dbh->do("
      CREATE TABLE `collections` (
        `colId` int(11) NOT NULL auto_increment,
        `colTitle` varchar(100) NOT NULL default '',
        `colDesc` text NOT NULL,
        `colBranchcode` varchar(4) default NULL COMMENT 'branchcode for branch where item should be held.',
        PRIMARY KEY  (`colId`)
      ) ENGINE=InnoDB DEFAULT CHARSET=utf8;
    ");
       
    $dbh->do("
      CREATE TABLE `collections_tracking` (
        `ctId` int(11) NOT NULL auto_increment,
        `colId` int(11) NOT NULL default '0' COMMENT 'collections.colId',
        `itemnumber` int(11) NOT NULL default '0' COMMENT 'items.itemnumber',
        PRIMARY KEY  (`ctId`)
      ) ENGINE=InnoDB DEFAULT CHARSET=utf8;
    ");
    $dbh->do("
        INSERT INTO permissions (module_bit, code, description) 
        VALUES ( 13, 'rotating_collections', 'Manage Rotating collections')" );
	print "Upgrade to $DBversion done (added collection and collection_tracking tables for rotating collections functionality)\n";
    SetVersion ($DBversion);
}
$DBversion = "3.01.00.106";
if (C4::Context->preference("Version") < TransformToNum($DBversion)) {
	$dbh->do("INSERT INTO `systempreferences` (variable,value,options,explanation,type) VALUES ( 'OpacAddMastheadLibraryPulldown', '0', '', 'Adds a pulldown menu to select the library to search on the opac masthead.', 'YesNo' )");
	print "Upgrade done (added OpacAddMastheadLibraryPulldown system preferences)\n";
    SetVersion ($DBversion);
}

$DBversion = '3.01.00.107';
if (C4::Context->preference("Version") < TransformToNum($DBversion)) {
    my $upgrade_script = C4::Context->config("intranetdir") . "/installer/data/mysql/patroncards_upgrade.pl";
    system("perl $upgrade_script");
    print "Upgrade to $DBversion done (Migrated labels and patroncards tables and data to new schema.)\n";
    SetVersion ($DBversion);
}

$DBversion = '3.01.00.108';
if (C4::Context->preference("Version") < TransformToNum($DBversion)) {
	$dbh->do(qq{
	ALTER TABLE `export_format` ADD `csv_separator` VARCHAR( 2 ) NOT NULL AFTER `marcfields` ,
	ADD `field_separator` VARCHAR( 2 ) NOT NULL AFTER `csv_separator` ,
	ADD `subfield_separator` VARCHAR( 2 ) NOT NULL AFTER `field_separator` 
	});
	print "Upgrade done (added separators for csv export)\n";
    SetVersion ($DBversion);
}

$DBversion = "3.01.00.109";
if (C4::Context->preference("Version") < TransformToNum($DBversion)) {
	$dbh->do(qq{
	ALTER TABLE `export_format` ADD `encoding` VARCHAR(255) NOT NULL AFTER `subfield_separator`
	});
	print "Upgrade done (added encoding for csv export)\n";
    SetVersion ($DBversion);
}

$DBversion = '3.01.00.110';
if (C4::Context->preference("Version") < TransformToNum($DBversion)) {
    $dbh->do('ALTER TABLE `categories` ADD COLUMN `enrolmentperioddate` DATE NULL DEFAULT NULL AFTER `enrolmentperiod`');
    print "Upgrade done (Add enrolment period date support)\n";
    SetVersion ($DBversion);
}

$DBversion = '3.01.00.111';
if (C4::Context->preference("Version") < TransformToNum($DBversion)) {
    print "Upgrade done (mark DBrev for 3.2-alpha release)\n";
    SetVersion ($DBversion);
}

$DBversion = '3.01.00.112';
if (C4::Context->preference("Version") < TransformToNum($DBversion)) {
	$dbh->do("INSERT INTO `systempreferences` (variable,value,options,explanation,type) VALUES ('SpineLabelShowPrintOnBibDetails', '0', '', 'If turned on, a \"Print Label\" link will appear for each item on the bib details page in the staff interface.', 'YesNo');");
	print "Upgrade done ( added Show Spine Label Printer on Bib Items Details preferences )\n";
    SetVersion ($DBversion);
}

$DBversion = '3.01.00.113';
if (C4::Context->preference("Version") < TransformToNum($DBversion)) {
    my $value = C4::Context->preference("XSLTResultsDisplay");
    $dbh->do(
        "INSERT INTO systempreferences (variable,value,type)
         VALUES('OPACXSLTResultsDisplay',?,'YesNo')", {}, $value ? 1 : 0);
    $value = C4::Context->preference("XSLTDetailsDisplay");
    $dbh->do(
        "INSERT INTO systempreferences (variable,value,type)
         VALUES('OPACXSLTDetailsDisplay',?,'YesNo')", {}, $value ? 1 : 0);
    print "Upgrade done (added two new syspref: OPACXSLTResultsDisplay and OPACXSLTDetailDisplay). You may have to go in Admin > System preference to tweak XSLT related syspref both in OPAC and Search tabs.\n     ";
    SetVersion ($DBversion);
}

$DBversion = '3.01.00.114';
if (C4::Context->preference("Version") < TransformToNum($DBversion)) {
    $dbh->do("INSERT INTO systempreferences (variable,value,explanation,options,type)VALUES('AutoSelfCheckAllowed', '0', 'For corporate and special libraries which want web-based self-check available from any PC without the need for a manual staff login. Most libraries will want to leave this turned off. If on, requires self-check ID and password to be entered in AutoSelfCheckID and AutoSelfCheckPass sysprefs.', '', 'YesNo')");
    $dbh->do("INSERT INTO `systempreferences` (variable,value,explanation,options,type) VALUES('AutoSelfCheckID','','Staff ID with circulation rights to be used for automatic web-based self-check. Only applies if AutoSelfCheckAllowed syspref is turned on.','','free')");
    $dbh->do("INSERT INTO `systempreferences` (variable,value,explanation,options,type) VALUES('AutoSelfCheckPass','','Password to be used for automatic web-based self-check. Only applies if AutoSelfCheckAllowed syspref is turned on.','','free')");
	print "Upgrade to $DBversion done ( Added AutoSelfCheckAllowed, AutoSelfCheckID, and AutoShelfCheckPass system preference )\n";
    SetVersion ($DBversion);
}

$DBversion = '3.01.00.115';
if (C4::Context->preference("Version") < TransformToNum($DBversion)) {
    $dbh->do('UPDATE aqorders SET quantityreceived = 0 WHERE quantityreceived IS NULL');
    $dbh->do('ALTER TABLE aqorders MODIFY COLUMN quantityreceived smallint(6) NOT NULL DEFAULT 0');
	print "Upgrade to $DBversion done ( Default aqorders.quantityreceived to 0 )\n";
    SetVersion ($DBversion);
}

$DBversion = '3.01.00.116';
if (C4::Context->preference("Version") < TransformToNum($DBversion)) {
	if (C4::Context->preference('OrderPdfFormat') eq 'pdfformat::example'){
		$dbh->do("UPDATE `systempreferences` set value='pdfformat::layout2pages' WHERE variable='OrderPdfFormat'");
	}
	print "Upgrade done ( corrected default OrderPdfFormat value if still set wrong )\n";
    SetVersion ($DBversion);
}

$DBversion = '3.01.00.117';
if (C4::Context->preference("Version") < TransformToNum($DBversion)) {
    $dbh->do("UPDATE language_rfc4646_to_iso639 SET iso639_2_code = 'por' WHERE rfc4646_subtag='pt' ");
    print "Upgrade to $DBversion done (corrected ISO 639-2 language code for Portuguese)\n";
    SetVersion ($DBversion);
}

$DBversion = '3.01.00.118';
if (C4::Context->preference("Version") < TransformToNum($DBversion)) {
    my ($count) = $dbh->selectrow_array("SELECT count(*) FROM information_schema.columns
                                         WHERE table_name = 'aqbudgets_planning'
                                         AND column_name = 'display'");
    if ($count < 1) {
        $dbh->do("ALTER TABLE aqbudgets_planning ADD COLUMN display tinyint(1) DEFAULT 1");
    }
    print "Upgrade to $DBversion done (bug 4203: add display column to aqbudgets_planning if missing)\n";
    SetVersion ($DBversion);
}

$DBversion = '3.01.00.119';
if (C4::Context->preference("Version") < TransformToNum($DBversion)) {
    eval{require Locale::Currency::Format};
    if (!$@) {
        print "Upgrade to $DBversion done (Locale::Currency::Format installed.)\n";
        SetVersion ($DBversion);
    }
    else {
        print "Upgrade to $DBversion done.\n";
        print "NOTICE: The Locale::Currency::Format package is not installed on your system or not found in \@INC.\nThis dependency is required in order to include fine information in overdue notices.\nPlease ask your system administrator to install this package.\n";
        SetVersion ($DBversion);
    }
}

$DBversion = '3.01.00.120';
if (C4::Context->preference("Version") < TransformToNum($DBversion)) {
    $dbh->do(q{
INSERT INTO `systempreferences` (variable,value,explanation,options,type) VALUES('soundon','0','Enable circulation sounds during checkin and checkout in the staff interface.  Not supported by all web browsers yet.','','YesNo');
});
    print "Upgrade to $DBversion done (bug 1080: add soundon system preference for circulation sounds)\n";
    SetVersion ($DBversion);
}

$DBversion = '3.01.00.121';
if (C4::Context->preference("Version") < TransformToNum($DBversion)) {
    $dbh->do("ALTER TABLE `reserves` ADD `expirationdate` DATE DEFAULT NULL");
    $dbh->do("ALTER TABLE `reserves` ADD `lowestPriority` tinyint(1) NOT NULL");
    $dbh->do("ALTER TABLE `old_reserves` ADD `expirationdate` DATE DEFAULT NULL");
    $dbh->do("ALTER TABLE `old_reserves` ADD `lowestPriority` tinyint(1) NOT NULL");
    print "Upgrade to $DBversion done ( Added Additional Fields to Reserves tables )\n";
    SetVersion ($DBversion);
}

$DBversion = '3.01.00.122';
if (C4::Context->preference("Version") < TransformToNum($DBversion)) {
    $dbh->do(q{
      INSERT INTO systempreferences (variable,value,explanation,options,type)
      VALUES ('OAI-PMH:ConfFile', '', 'If empty, Koha OAI Server operates in normal mode, otherwise it operates in extended mode.','','File');
});
    print "Upgrade to $DBversion done. — Add a new system preference OAI-PMF:ConfFile\n";
    SetVersion ($DBversion);
}

$DBversion = "3.01.00.123";
if (C4::Context->preference("Version") < TransformToNum($DBversion)) {
    $dbh->do("INSERT INTO `permissions` (`module_bit`, `code`, `description`) VALUES
        (6, 'place_holds', 'Place holds for patrons')");
    $dbh->do("INSERT INTO `permissions` (`module_bit`, `code`, `description`) VALUES
        (6, 'modify_holds_priority', 'Modify holds priority')");
    $dbh->do("UPDATE `userflags` SET `flagdesc` = 'Place and modify holds for patrons' WHERE `flag` = 'reserveforothers'");
    print "Upgrade to $DBversion done (Add granular permission for holds modification and update description of reserveforothers permission)\n";
    SetVersion ($DBversion);
}

$DBversion = '3.01.00.124';
if (C4::Context->preference('Version') < TransformToNum($DBversion)){
    $dbh->do("
        INSERT INTO `letter` (module, code, name, title, content)         VALUES('reserves', 'HOLDPLACED', 'Hold Placed on Item', 'Hold Placed on Item','A hold has been placed on the following item : <<title>> (<<biblionumber>>) by the user <<firstname>> <<surname>> (<<cardnumber>>).');
    ");
    print "Upgrade to $DBversion done (bug 3242: add HOLDPLACED letter template, which is used when emailLibrarianWhenHoldIsPlaced is enabled)\n";
    SetVersion ($DBversion);
}

$DBversion = '3.01.00.125';
if (C4::Context->preference('Version') < TransformToNum($DBversion)){
    $dbh->do("
        INSERT INTO `systempreferences` ( `variable` , `value` , `options` , `explanation` , `type` ) VALUES ( 'PrintNoticesMaxLines', '0', '', 'If greater than 0, sets the maximum number of lines an overdue notice will print. If the number of items is greater than this number, the notice will end with a warning asking the borrower to check their online account for a full list of overdue items.', 'Integer' );
    ");
    $dbh->do("
        INSERT INTO message_transport_types (message_transport_type) values ('print');
    ");
    print "Upgrade to $DBversion done (bug 3482: Printable hold and overdue notices)\n";
    SetVersion ($DBversion);
}

$DBversion = "3.01.00.126";
if (C4::Context->preference("Version") < TransformToNum($DBversion)) {
	$dbh->do("INSERT INTO systempreferences (variable,value,explanation,options,type) VALUES ('ILS-DI','0','Enable ILS-DI services. See http://your.opac.name/cgi-bin/koha/ilsdi.pl for online documentation.','','YesNo')");
	$dbh->do("INSERT INTO systempreferences (variable,value,explanation,options,type) VALUES ('ILS-DI:AuthorizedIPs','127.0.0.1','A comma separated list of IP addresses authorized to access the web services.','','free')");
	
    print "Upgrade to $DBversion done (Adding ILS-DI updates and ILS-DI:AuthorizedIPs)\n";
    SetVersion ($DBversion);
}

$DBversion = '3.01.00.127';
if (C4::Context->preference('Version') < TransformToNum($DBversion)){
    $dbh->do("ALTER TABLE messages CHANGE branchcode branchcode varchar(10);");
    print "Upgrade to $DBversion done (bug 4190: messages in patron account did not work with branchcodes > 4)\n";
    SetVersion ($DBversion);
}

$DBversion = '3.01.00.128';
if (C4::Context->preference('Version') < TransformToNum($DBversion)){
    $dbh->do('CREATE INDEX budget_id ON aqorders (budget_id );');
    print "Upgrade to $DBversion done (bug 4331: index orders by budget_id)\n";
    SetVersion ($DBversion);
}

$DBversion = "3.01.00.129";
if (C4::Context->preference("Version") < TransformToNum($DBversion)) {
	$dbh->do("UPDATE `permissions` SET `code` = 'items_batchdel' WHERE `permissions`.`module_bit` =13 AND `permissions`.`code` = 'batchdel' LIMIT 1 ;");
	$dbh->do("UPDATE `permissions` SET `code` = 'items_batchmod' WHERE `permissions`.`module_bit` =13 AND `permissions`.`code` = 'batchmod' LIMIT 1 ;");
	print "Upgrade done (Change permissions names for item batch modification / deletion)\n";

    SetVersion ($DBversion);
}

$DBversion = "3.01.00.130";
if (C4::Context->preference("Version") < TransformToNum($DBversion)) {
    $dbh->do("UPDATE reserves SET expirationdate = NULL WHERE expirationdate = '0000-00-00'");
    print "Upgrade done (change reserves.expirationdate values of 0000-00-00 to NULL (bug 1532)"; 
    SetVersion ($DBversion);
}

$DBversion = "3.01.00.131";
if (C4::Context->preference("Version") < TransformToNum($DBversion)) {
	$dbh->do(q{
INSERT IGNORE INTO message_transport_types (message_transport_type) VALUES ('print'),('feed');
    });
    print "Upgrade to $DBversion done (adding print and feed message transport types)\n";
    SetVersion ($DBversion);
}

$DBversion = "3.01.00.132";
if (C4::Context->preference("Version") < TransformToNum($DBversion)) {
	$dbh->do(q{
    ALTER TABLE language_descriptions ADD INDEX subtag_type_lang (subtag, type, lang);
    });
    print "Upgrade to $DBversion done (Adding index to language_descriptions table)\n";
    SetVersion ($DBversion);
}

$DBversion = '3.01.00.133';
if (C4::Context->preference('Version') < TransformToNum($DBversion)){
    $dbh->do("INSERT INTO `systempreferences` (variable,value,explanation,options,type) VALUES ('OverduesBlockCirc','noblock','When checking out an item should overdues block checkout, generate a confirmation dialogue, or allow checkout','noblock|confirmation|block','Choice')");
    print "Upgrade to $DBversion done (bug 4405: added OverduesBlockCirc syspref to control whether circulation is blocked if a borrower has overdues)\n";
    SetVersion ($DBversion);
}

$DBversion = '3.01.00.134';
if (C4::Context->preference('Version') < TransformToNum($DBversion)){
    $dbh->do("INSERT INTO systempreferences (variable,value,explanation,options,type) VALUES ('DisplayMultiPlaceHold','1','Display the ability to place multiple holds or not','','YesNo')");
    print "Upgrade to $DBversion done adding syspref DisplayMultiPlaceHold to control whether multiple holds can be placed from the search results page";
    SetVersion ($DBversion);
}

$DBversion = '3.01.00.135';
if (C4::Context->preference('Version') < TransformToNum($DBversion)){
    $dbh->do("
        INSERT INTO `letter` (module, code, name, title, content) VALUES
('reserves', 'HOLD_PRINT', 'Hold Available for Pickup (print notice)', 'Hold Available for Pickup (print notice)', '<<branches.branchname>>\r\n<<branches.branchaddress1>>\r\n<<branches.branchaddress2>>\r\n\r\n\r\nChange Service Requested\r\n\r\n\r\n\r\n\r\n\r\n\r\n\r\n<<borrowers.firstname>> <<borrowers.surname>>\r\n<<borrowers.address>>\r\n<<borrowers.city>> <<borrowers.zipcode>>\r\n\r\n\r\n\r\n\r\n\r\n\r\n\r\n\r\n\r\n\r\n<<borrowers.firstname>> <<borrowers.surname>> <<borrowers.cardnumber>>\r\n\r\nYou have a hold available for pickup as of <<reserves.waitingdate>>:\r\n\r\nTitle: <<biblio.title>>\r\nAuthor: <<biblio.author>>\r\nCopy: <<items.copynumber>>\r\n')
");
    print "Upgrade to $DBversion done (bug 4377: added HOLD_PRINT message template)";
    SetVersion ($DBversion);
}

$DBversion = '3.01.00.136';
if (C4::Context->preference('Version') < TransformToNum($DBversion)){
    $dbh->do(qq{
INSERT INTO permissions (module_bit, code, description) VALUES
   ( 9, 'edit_items', 'Edit Items');});
    print "Upgrade to $DBversion done Adding a new permission to edit items";
    SetVersion ($DBversion);
}

$DBversion = "3.01.00.137";
if (C4::Context->preference("Version") < TransformToNum($DBversion)) {
        $dbh->do("
          INSERT INTO permissions (module_bit, code, description) VALUES
          (15, 'check_expiration', 'Check the expiration of a serial'),
          (15, 'claim_serials', 'Claim missing serials'),
          (15, 'create_subscription', 'Create a new subscription'),
          (15, 'delete_subscription', 'Delete an existing subscription'),
          (15, 'edit_subscription', 'Edit an existing subscription'),
          (15, 'receive_serials', 'Serials receiving'),
          (15, 'renew_subscription', 'Renew a subscription'),
          (15, 'routing', 'Routing');
                 ");
    print "Upgrade to $DBversion done (adding granular permissions for serials)";
    SetVersion ($DBversion);
}

$DBversion = "3.01.00.138";
if (C4::Context->preference("Version") < TransformToNum($DBversion)) {
    $dbh->do("DELETE FROM systempreferences WHERE variable = 'GranularPermissions'");
    print "Upgrade to $DBversion done (bug 4896: removing GranularPermissions syspref; use of granular permissions is now the default)";
    SetVersion ($DBversion);
}

$DBversion = '3.01.00.139';
if (C4::Context->preference('Version') < TransformToNum($DBversion)){
    $dbh->do("ALTER TABLE message_attributes CHANGE message_name message_name varchar(40);");
    print "Upgrade to $DBversion done (bug 3682: change message_name from varchar(20) to varchar(40))\n";
    SetVersion ($DBversion);
}

$DBversion = '3.01.00.140';
if (C4::Context->preference('Version') < TransformToNum($DBversion)){
    $dbh->do("UPDATE systempreferences SET value = '0' WHERE variable = 'TagsModeration' AND value is NULL");
    print "Upgrade to $DBversion done (bug 4312 TagsModeration changed from NULL to 0)\n";
    SetVersion ($DBversion);
}

$DBversion = '3.01.00.141';
if (C4::Context->preference('Version') < TransformToNum($DBversion)){
    $dbh->do(qq{DELETE FROM message_attributes WHERE message_attribute_id=3;});
    $dbh->do(qq{DELETE FROM letter WHERE code='EVENT' AND title='Upcoming Library Event';});
    print "Upgrade to $DBversion done Remove upcoming events messaging option (bug 2434)";
    SetVersion ($DBversion);
}

$DBversion = '3.01.00.142';
if (C4::Context->preference('Version') < TransformToNum($DBversion)){
    $dbh->do(qq{DELETE FROM message_transports WHERE message_attribute_id=3;});
    print "Upgrade to $DBversion done Remove upcoming events messaging option part 2 (bug 2434)";
    SetVersion ($DBversion);
}

$DBversion = '3.01.00.143';
if (C4::Context->preference('Version') < TransformToNum($DBversion)){
    $dbh->do(qq{CREATE INDEX auth_value_idx ON authorised_values (authorised_value)});
    $dbh->do(qq{CREATE INDEX auth_val_cat_idx ON borrower_attribute_types (authorised_value_category)});
    print "Create index on authorised_values and borrower_attribute_types (bug 4139)";
    SetVersion ($DBversion);
}

$DBversion = '3.01.00.144';
if (C4::Context->preference('Version') < TransformToNum($DBversion)){
    $dbh->do(qq{UPDATE systempreferences SET value='normal' where value='default' and variable='IntranetBiblioDefaultView'});
    print "Update the 'default' to 'normal' for the IntranetBiblioDefaultView syspref (bug 5007)";
    SetVersion ($DBversion);
}

$DBversion = "3.01.00.145";
if (C4::Context->preference("Version") < TransformToNum($DBversion)) {
    $dbh->do("ALTER TABLE borrowers ADD KEY `guarantorid` (guarantorid);");
    print "Upgrade to $DBversion done (Add index on guarantorid)\n";
    SetVersion ($DBversion);
}

$DBversion = '3.01.00.999';
if (C4::Context->preference("Version") < TransformToNum($DBversion)) {
    print "Upgrade to $DBversion done (3.2.0 release candidate)\n";
    SetVersion ($DBversion);
}

$DBversion = "3.02.00.000";
if (C4::Context->preference("Version") < TransformToNum($DBversion)) {
    my $value = $dbh->selectrow_array("SELECT value FROM systempreferences WHERE variable = 'HomeOrHoldingBranch'");
    $dbh->do("INSERT INTO `systempreferences` (variable,value,explanation,options,type) VALUES('HomeOrHoldingBranchReturn','$value','Used by Circulation to determine which branch of an item to check checking-in items','holdingbranch|homebranch','Choice');");
    print "Upgrade to $DBversion done (Add HomeOrHoldingBranchReturn system preference)\n";
    SetVersion ($DBversion);
}

$DBversion = "3.02.00.001";
if (C4::Context->preference("Version") < TransformToNum($DBversion)) {
    $dbh->do(q{DELETE FROM systempreferences WHERE variable IN (
                'holdCancelLength',
                'PINESISBN',
                'sortbynonfiling',
                'TemplateEncoding',
                'OPACSubscriptionDisplay',
                'OPACDisplayExtendedSubInfo',
                'OAI-PMH:Set',
                'OAI-PMH:Subset',
                'libraryAddress',
                'kohaspsuggest',
                'OrderPdfTemplate',
                'marc',
                'acquisitions',
                'MIME')
               }
    );
    print "Upgrade to $DBversion done (bug 3756: remove disused system preferences)\n";
    SetVersion ($DBversion);
}

$DBversion = "3.02.00.002";
if (C4::Context->preference("Version") < TransformToNum($DBversion)) {
    $dbh->do(q{DELETE FROM systempreferences WHERE variable = 'OpacPrivacy'});
    print "Upgrade to $DBversion done (bug 3881: remove unused OpacPrivacy system preference)\n";
    SetVersion ($DBversion);
}

$DBversion = "3.02.00.003";
if (C4::Context->preference("Version") < TransformToNum($DBversion)) {
    $dbh->do(q{UPDATE systempreferences SET variable = 'ILS-DI:AuthorizedIPs' WHERE variable = 'ILS-DI:Authorized_IPs'});
    print "Upgrade to $DBversion done (correct ILS-DI:AuthorizedIPs)\n";
    SetVersion ($DBversion);
}

$DBversion = "3.02.00.004";
if (C4::Context->preference("Version") < TransformToNum($DBversion)) {
    print "Upgrade to $DBversion done (3.2.0 general release)\n";
    SetVersion ($DBversion);
}

$DBversion = "3.03.00.001";
if (C4::Context->preference("Version") < TransformToNum($DBversion)) {
    $dbh->do("DELETE FROM subscriptionroutinglist WHERE borrowernumber IS NULL;");
    $dbh->do("ALTER TABLE subscriptionroutinglist MODIFY COLUMN `borrowernumber` int(11) NOT NULL;");
    $dbh->do("DELETE FROM subscriptionroutinglist WHERE subscriptionid IS NULL;");
    $dbh->do("ALTER TABLE subscriptionroutinglist MODIFY COLUMN `subscriptionid` int(11) NOT NULL;");
    $dbh->do("CREATE TEMPORARY TABLE del_subscriptionroutinglist 
              SELECT s1.routingid FROM subscriptionroutinglist s1
              WHERE EXISTS (SELECT * FROM subscriptionroutinglist s2
                            WHERE s2.borrowernumber = s1.borrowernumber
                            AND   s2.subscriptionid = s1.subscriptionid 
                            AND   s2.routingid < s1.routingid);");
    $dbh->do("DELETE FROM subscriptionroutinglist
              WHERE routingid IN (SELECT routingid FROM del_subscriptionroutinglist);");
    $dbh->do("ALTER TABLE subscriptionroutinglist ADD UNIQUE (subscriptionid, borrowernumber);");
    $dbh->do("ALTER TABLE subscriptionroutinglist 
                ADD CONSTRAINT `subscriptionroutinglist_ibfk_1` FOREIGN KEY (`borrowernumber`) 
                REFERENCES `borrowers` (`borrowernumber`)
                ON DELETE CASCADE ON UPDATE CASCADE");
    $dbh->do("ALTER TABLE subscriptionroutinglist 
                ADD CONSTRAINT `subscriptionroutinglist_ibfk_2` FOREIGN KEY (`subscriptionid`) 
                REFERENCES `subscription` (`subscriptionid`)
                ON DELETE CASCADE ON UPDATE CASCADE");
    print "Upgrade to $DBversion done (Make subscriptionroutinglist more strict)\n";
    SetVersion ($DBversion);
}

$DBversion = '3.03.00.002';
if (C4::Context->preference("Version") < TransformToNum($DBversion)) {
    $dbh->do("UPDATE language_rfc4646_to_iso639 SET iso639_2_code='arm' WHERE rfc4646_subtag='hy';");
    $dbh->do("UPDATE language_rfc4646_to_iso639 SET iso639_2_code='eng' WHERE rfc4646_subtag='en';");
    $dbh->do("INSERT INTO language_rfc4646_to_iso639(rfc4646_subtag,iso639_2_code) VALUES( 'fi','fin');");
    $dbh->do("UPDATE language_rfc4646_to_iso639 SET iso639_2_code='fre' WHERE rfc4646_subtag='fr';");
    $dbh->do("INSERT INTO language_rfc4646_to_iso639(rfc4646_subtag,iso639_2_code) VALUES( 'lo','lao');");
    $dbh->do("UPDATE language_rfc4646_to_iso639 SET iso639_2_code='ita' WHERE rfc4646_subtag='it';");
    $dbh->do("INSERT INTO language_rfc4646_to_iso639(rfc4646_subtag,iso639_2_code) VALUES( 'sr','srp');");
    $dbh->do("INSERT INTO language_rfc4646_to_iso639(rfc4646_subtag,iso639_2_code) VALUES( 'tet','tet');");
    $dbh->do("INSERT INTO language_rfc4646_to_iso639(rfc4646_subtag,iso639_2_code) VALUES( 'ur','urd');");

    print "Upgrade to $DBversion done (Correct language mappings)\n";
    SetVersion ($DBversion);
}

$DBversion = '3.03.00.003';
if (C4::Context->preference("Version") < TransformToNum($DBversion)) {
    $dbh->do("INSERT INTO `systempreferences` (variable,value,explanation,options,type) VALUES('UseTablesortForCirc','0','If on, use the JQuery tablesort function on the list of current borrower checkouts on the circulation page. Note that the use of this function may slow down circ for patrons with may checkouts.','','YesNo');");
    print "Upgrade to $DBversion done (Add UseTablesortForCirc syspref)\n";
    SetVersion ($DBversion);
}

$DBversion = '3.03.00.004';
if (C4::Context->preference("Version") < TransformToNum($DBversion)) {
    my $count = $dbh->selectrow_array('SELECT COUNT(*) FROM letter WHERE module = ? AND code = ?', {}, 'suggestions', 'ACCEPTED');
    $dbh->do(q/
INSERT INTO `letter`
(module, code, name, title, content)
VALUES
('suggestions','ACCEPTED','Suggestion accepted', 'Purchase suggestion accepted','Dear <<borrowers.firstname>> <<borrowers.surname>>,\n\nYou have suggested that the library acquire <<suggestions.title>> by <<suggestions.author>>.\n\nThe library has reviewed your suggestion today. The item will be ordered as soon as possible. You will be notified by mail when the order is completed, and again when the item arrives at the library.\n\nIf you have any questions, please email us at <<branches.branchemail>>.\n\nThank you,\n\n<<branches.branchname>>')
/) unless $count > 0;
    $count = $dbh->selectrow_array('SELECT COUNT(*) FROM letter WHERE module = ? AND code = ?', {}, 'suggestions', 'AVAILABLE');
    $dbh->do(q/
INSERT INTO `letter`
(module, code, name, title, content)
VALUES
('suggestions','AVAILABLE','Suggestion available', 'Suggested purchase available','Dear <<borrowers.firstname>> <<borrowers.surname>>,\n\nYou have suggested that the library acquire <<suggestions.title>> by <<suggestions.author>>.\n\nWe are pleased to inform you that the item you requested is now part of the collection.\n\nIf you have any questions, please email us at <<branches.branchemail>>.\n\nThank you,\n\n<<branches.branchname>>')
/) unless $count > 0;
    $count = $dbh->selectrow_array('SELECT COUNT(*) FROM letter WHERE module = ? AND code = ?', {}, 'suggestions', 'ORDERED');
    $dbh->do(q/
INSERT INTO `letter`
(module, code, name, title, content)
VALUES
('suggestions','ORDERED','Suggestion ordered', 'Suggested item ordered','Dear <<borrowers.firstname>> <<borrowers.surname>>,\n\nYou have suggested that the library acquire <<suggestions.title>> by <<suggestions.author>>.\n\nWe are pleased to inform you that the item you requested has now been ordered. It should arrive soon, at which time it will be processed for addition into the collection.\n\nYou will be notified again when the book is available.\n\nIf you have any questions, please email us at <<branches.branchemail>>\n\nThank you,\n\n<<branches.branchname>>')
/) unless $count > 0;
    $count = $dbh->selectrow_array('SELECT COUNT(*) FROM letter WHERE module = ? AND code = ?', {}, 'suggestions', 'REJECTED');
    $dbh->do(q/
INSERT INTO `letter`
(module, code, name, title, content)
VALUES
('suggestions','REJECTED','Suggestion rejected', 'Purchase suggestion declined','Dear <<borrowers.firstname>> <<borrowers.surname>>,\n\nYou have suggested that the library acquire <<suggestions.title>> by <<suggestions.author>>.\n\nThe library has reviewed your request today, and has decided not to accept the suggestion at this time.\n\nThe reason given is: <<suggestions.reason>>\n\nIf you have any questions, please email us at <<branches.branchemail>>.\n\nThank you,\n\n<<branches.branchname>>')
/) unless $count > 0;
    print "Upgrade to $DBversion done (bug 5127: add default templates for suggestion status change notifications)\n";
    SetVersion ($DBversion);
};

$DBversion = '3.03.00.005';
if (C4::Context->preference("Version") < TransformToNum($DBversion)) {
    $dbh->do("update `systempreferences` set options='whitespace|T-prefix|cuecat|libsuite8' where variable='itemBarcodeInputFilter'");
    print "Upgrade to $DBversion done (Add itemBarcodeInputFilter choice libsuite8)\n";
}

$DBversion = '3.03.00.006';
if (C4::Context->preference("Version") < TransformToNum($DBversion)) {
    $dbh->do("ALTER TABLE deletedborrowers ADD `privacy` int(11) AFTER smsalertnumber;");
    $dbh->do("ALTER TABLE deletedborrowers CHANGE `cardnumber` `cardnumber` varchar(16);");
    print "Upgrade to $DBversion done (Fix differences between borrowers and deletedborrowers)\n";
    SetVersion ($DBversion);
}

$DBversion = '3.03.00.007';
if (C4::Context->preference("Version") < TransformToNum($DBversion)) {
    $dbh->do("ALTER table suggestions ADD quantity SMALLINT(6) default NULL,
		ADD currency VARCHAR(3) default NULL,
		ADD price DECIMAL(28,6) default NULL,
		ADD total DECIMAL(28,6) default NULL;
		");
    print "Upgrade to $DBversion done (Added acq related columns to suggestions)\n";
    SetVersion ($DBversion);
}

$DBversion = '3.03.00.008';
if (C4::Context->preference('Version') < TransformToNum($DBversion)){
    $dbh->do("INSERT INTO systempreferences (variable,value,explanation,options,type) VALUES ('OPACNoResultsFound','','Display this HTML when no results are found for a search in the OPAC','70|10','Textarea')");
    print "Upgrade to $DBversion done adding syspref OPACNoResultsFound to control what displays when no results are found for a search in the OPAC.";
    SetVersion ($DBversion);
}

$DBversion = '3.03.00.009';
if (C4::Context->preference("Version") < TransformToNum($DBversion)) {
    $dbh->do("INSERT INTO `systempreferences` (variable,value,explanation,options,type) VALUES('IntranetUserCSS','','Add CSS to be included in the Intranet',NULL,'free')");
    print "Upgrade to $DBversion done (Add IntranetUserCSS syspref)\n";
    SetVersion ($DBversion);
}

$DBversion = "3.03.00.010";
if (C4::Context->preference("Version") < TransformToNum($DBversion)) {
    $dbh->do("UPDATE `marc_subfield_structure` SET liblibrarian = 'Distance from earth' WHERE liblibrarian = 'Distrance from earth' AND tagfield = '034' AND tagsubfield = 'r';");
    $dbh->do("UPDATE `marc_subfield_structure` SET libopac = 'Distance from earth' WHERE libopac = 'Distrance from earth' AND tagfield = '034' AND tagsubfield = 'r';");
    print "Upgrade to $DBversion done (Fix misspelled 034r subfield in MARC21 Frameworks)\n";
    SetVersion ($DBversion);
}

$DBversion = "3.03.00.011";
if (C4::Context->preference("Version") < TransformToNum($DBversion)) {
    $dbh->do("UPDATE aqbooksellers SET gstrate=NULL WHERE gstrate=0.0");
    print "Upgrade to $DBversion done (Bug 5186: allow GST rate to be set to 0)\n";
    SetVersion ($DBversion);
}

$DBversion = "3.03.00.012";
if (C4::Context->preference("Version") < TransformToNum($DBversion)) {
   $dbh->do("INSERT INTO `systempreferences` (variable,value,explanation,options,type) VALUES('maxItemsInSearchResults',20,'Specify the maximum number of items to display for each result on a page of results',NULL,'free')");
   print "Upgrade to $DBversion done (Bug 2142: maxItemsInSearchResults syspref resurrected)\n";
   SetVersion ($DBversion);
}

$DBversion = "3.03.00.013";
if (C4::Context->preference("Version") < TransformToNum($DBversion)) {
    $dbh->do("INSERT INTO systempreferences (variable,value,explanation,options,type) VALUES ('OpacPublic','1','If set to OFF and user is not logged in, all  OPAC pages require authentication, and OPAC searchbar is removed)','','YesNo')");
    print "Upgrade to $DBversion done (added 'OpacPublic' syspref)\n";
   SetVersion ($DBversion);
}

$DBversion = "3.03.00.014";
if (C4::Context->preference("Version") < TransformToNum($DBversion)) {
    $dbh->do("INSERT INTO `systempreferences` (variable,value,explanation,options,type) VALUES ('ShelfBrowserUsesLocation','1','Use the item location when finding items for the shelf browser.','1','YesNo')");
    $dbh->do("INSERT INTO `systempreferences` (variable,value,explanation,options,type) VALUES ('ShelfBrowserUsesHomeBranch','1','Use the item home branch when finding items for the shelf browser.','1','YesNo')");
    $dbh->do("INSERT INTO `systempreferences` (variable,value,explanation,options,type) VALUES ('ShelfBrowserUsesCcode','0','Use the item collection code when finding items for the shelf browser.','1','YesNo')");
    print "Upgrade to $DBversion done (Add flexible shelf browser constraints)\n";
    SetVersion ($DBversion);
}

$DBversion = "3.03.00.015";
if (C4::Context->preference("Version") < TransformToNum($DBversion)) {
    my $sth = $dbh->prepare("INSERT INTO `marc_subfield_structure` (`tagfield`, `tagsubfield`, `liblibrarian`, `libopac`, `repeatable`, `mandatory`, `kohafield`, 
                             `tab`, `authorised_value`, `authtypecode`, `value_builder`, `isurl`, `hidden`, `frameworkcode`, `seealso`, `link`, `defaultvalue`)
                             VALUES ( ?, '9', '9 (RLIN)', '9 (RLIN)', 0, 0, '', 6, '', '', '', 0, -5, '', '', '', NULL)");
    $sth->execute('648');
    $sth->execute('654');
    $sth->execute('655');
    $sth->execute('656');
    $sth->execute('657');
    $sth->execute('658');
    $sth->execute('662');
    $sth->finish;
    print "Upgrade to $DBversion done (Bug 5619: Add subfield 9 to marc21 648,654,655,656,657,658,662)\n";
    SetVersion ($DBversion);
}

$DBversion = '3.03.00.016';
if (C4::Context->preference("Version") < TransformToNum($DBversion)) {
    # reimplement OpacPrivacy system preference
    $dbh->do("INSERT INTO systempreferences (variable,value,explanation,options,type) VALUES('OpacPrivacy', '0', 'if ON, allows patrons to define their privacy rules (reading history)',NULL,'YesNo')");
    $dbh->do("ALTER TABLE `borrowers` ADD `privacy` INTEGER NOT NULL DEFAULT 1;");
    $dbh->do("ALTER TABLE `deletedborrowers` ADD `privacy` INTEGER NOT NULL DEFAULT 1;");
    print "Upgrade to $DBversion done (OpacPrivacy reimplementation)\n";
    SetVersion($DBversion);
};

$DBversion = '3.03.00.017';
if (C4::Context->preference("Version") < TransformToNum($DBversion)) {
    $dbh->do("ALTER TABLE  `currency` CHANGE `rate` `rate` FLOAT( 15, 5 ) NULL DEFAULT NULL;");
    print "Upgrade to $DBversion done (Enable currency rates >= 100)\n";
    SetVersion ($DBversion);
}

$DBversion = '3.03.00.018';
if (C4::Context->preference("Version") < TransformToNum($DBversion)) {
    $dbh->do( q|update language_descriptions set description = 'Nederlands' where lang = 'nl' and subtag = 'nl'|);
    $dbh->do( q|update language_descriptions set description = 'Dansk' where lang = 'da' and subtag = 'da'|);
    print "Upgrade to $DBversion done (Correct language descriptions)\n";
    SetVersion ($DBversion);
}

$DBversion = '3.03.00.019';
if (C4::Context->preference("Version") < TransformToNum($DBversion)) {
    # Fix bokmål
    $dbh->do("UPDATE language_subtag_registry SET description = 'Norwegian bokm&#229;l' WHERE subtag = 'nb';");
    $dbh->do("INSERT INTO language_rfc4646_to_iso639(rfc4646_subtag,iso639_2_code) VALUES( 'nb','nob');");
    $dbh->do("UPDATE language_descriptions SET description = 'Norsk bokm&#229;l' WHERE subtag = 'nb' AND lang = 'nb';");
    $dbh->do("UPDATE language_descriptions SET description = 'Norwegian bokm&#229;l' WHERE subtag = 'nb' AND lang = 'en';");
    $dbh->do("UPDATE language_descriptions SET description = 'Norvégien bokm&#229;l' WHERE subtag = 'nb' AND lang = 'fr';");
    # Add nynorsk
    $dbh->do("INSERT INTO language_subtag_registry( subtag, type, description, added) VALUES ( 'nn', 'language', 'Norwegian nynorsk','2011-02-14' )");
    $dbh->do("INSERT INTO language_rfc4646_to_iso639(rfc4646_subtag,iso639_2_code) VALUES( 'nn','nno')");
    $dbh->do("INSERT INTO language_descriptions(subtag, type, lang, description) VALUES( 'nn', 'language', 'nb', 'Norsk nynorsk')");
    $dbh->do("INSERT INTO language_descriptions(subtag, type, lang, description) VALUES( 'nn', 'language', 'nn', 'Norsk nynorsk')");
    $dbh->do("INSERT INTO language_descriptions(subtag, type, lang, description) VALUES( 'nn', 'language', 'en', 'Norwegian nynorsk')");
    $dbh->do("INSERT INTO language_descriptions(subtag, type, lang, description) VALUES( 'nn', 'language', 'fr', 'Norvégien nynorsk')");
    print "Upgrade to $DBversion done (Correct language descriptions for Norwegian)\n";
    SetVersion ($DBversion);
}

$DBversion = '3.03.00.020';
if (C4::Context->preference("Version") < TransformToNum($DBversion)) {
    $dbh->do("INSERT INTO `systempreferences` (variable,value,explanation,options,type) VALUES ('AllowFineOverride','0','If on, staff will be able to issue books to patrons with fines greater than noissuescharge.','0','YesNo')");
    $dbh->do("INSERT INTO `systempreferences` (variable,value,explanation,options,type) VALUES ('AllFinesNeedOverride','1','If on, staff will be asked to override every fine, even if it is below noissuescharge.','0','YesNo')");
    print "Upgrade to $DBversion done (Bug 5811: Add sysprefs controlling overriding fines)\n";
    SetVersion($DBversion);
};

$DBversion = '3.03.00.021';
if (C4::Context->preference("Version") < TransformToNum($DBversion)) {
    $dbh->do("ALTER TABLE items MODIFY enumchron TEXT");
    $dbh->do("ALTER TABLE deleteditems MODIFY enumchron TEXT");
    print "Upgrade to $DBversion done (bug 5642: longer serial enumeration)\n";
    SetVersion ($DBversion);
}

$DBversion = '3.03.00.022';
if (C4::Context->preference("Version") < TransformToNum($DBversion)) {
    $dbh->do("INSERT INTO `systempreferences` (variable,value,explanation,options,type) VALUES ('AuthoritiesLog','0','If ON, log edit/create/delete actions on authorities.','','YesNo');");
    print "Upgrade to $DBversion done (Add AuthoritiesLog syspref)\n";
    SetVersion ($DBversion);
}

# due to a mismatch in kohastructure.sql some koha will have missing columns in aqbasketgroup
# this attempts to fix that
$DBversion = '3.03.00.023';
if (C4::Context->preference("Version") < TransformToNum($DBversion)) {
    my $sth = $dbh->prepare("SELECT * FROM INFORMATION_SCHEMA.COLUMNS WHERE TABLE_NAME = 'aqbasketgroups' AND COLUMN_NAME = 'billingplace'");
    $sth->execute;
    $dbh->do("ALTER TABLE aqbasketgroups ADD billingplace VARCHAR(10)") if ! $sth->fetchrow_hashref;
    $sth = $dbh->prepare("SELECT * FROM INFORMATION_SCHEMA.COLUMNS WHERE TABLE_NAME = 'aqbasketgroups' AND COLUMN_NAME = 'deliveryplace'");
    $sth->execute;
    $dbh->do("ALTER TABLE aqbasketgroups ADD deliveryplace VARCHAR(10)") if ! $sth->fetchrow_hashref;
    $sth = $dbh->prepare("SELECT * FROM INFORMATION_SCHEMA.COLUMNS WHERE TABLE_NAME = 'aqbasketgroups' AND COLUMN_NAME = 'deliverycomment'");
    $sth->execute;
    $dbh->do("ALTER TABLE aqbasketgroups ADD deliverycomment VARCHAR(255)") if ! $sth->fetchrow_hashref;
    print "Upgrade to $DBversion done (Reconcile aqbasketgroups)\n";
    SetVersion ($DBversion);
}

$DBversion = '3.03.00.024';
if (C4::Context->preference("Version") < TransformToNum($DBversion)) {
    $dbh->do("INSERT INTO `systempreferences` (variable,value,explanation,options,type) VALUES ('TraceCompleteSubfields','0','Force subject tracings to only match complete subfields.','0','YesNo')");
    $dbh->do("INSERT INTO `systempreferences` (variable,value,explanation,options,type) VALUES ('UseAuthoritiesForTracings','1','Use authority record numbers for subject tracings instead of heading strings.','0','YesNo')");
    print "Upgrade to $DBversion done (Add syspref to force whole-subfield matching on subject tracings)\n";
    SetVersion($DBversion);
};

$DBversion = "3.03.00.025";
if (C4::Context->preference("Version") < TransformToNum($DBversion)) {
    $dbh->do("INSERT INTO systempreferences (variable,value,explanation,options,type) VALUES ('OPACAllowUserToChooseBranch', 1, 'Allow the user to choose the branch they want to pickup their hold from','1','YesNo')");
    print "Upgrade to $DBversion done (Add syspref to control if user can choose pickup branch for holds)\n";
    SetVersion ($DBversion);
}

$DBversion = '3.03.00.026';
if (C4::Context->preference("Version") < TransformToNum($DBversion)) {
    $dbh->do("UPDATE `message_attributes` SET message_name='Item Due' WHERE message_attribute_id=1 AND message_name LIKE 'Item DUE'");
	print "Upgrade to $DBversion done ( fix capitalization in message type )\n";
    SetVersion ($DBversion);
}

$DBversion = '3.03.00.027'; 
if (C4::Context->preference("Version") < TransformToNum($DBversion)) {
    $dbh->do("INSERT INTO systempreferences (variable,value,explanation,options,type) VALUES('displayFacetCount', '0', NULL, NULL, 'YesNo')");
    $dbh->do("INSERT INTO systempreferences (variable,value,explanation,options,type) VALUES('maxRecordsForFacets', '20', NULL, NULL, 'Integer')");
    print "Upgrade to $DBversion done (Preferences for facet count)\n";
    SetVersion ($DBversion);
}

$DBversion = "3.03.00.028";
if (C4::Context->preference("Version") < TransformToNum($DBversion)) {
    $dbh->do("INSERT INTO systempreferences (variable,value,explanation,options,type) VALUES ('FacetLabelTruncationLength', 20, 'Truncate facets length to','','free')");
    print "Upgrade to $DBversion done (Add FacetLabelTruncationLength syspref to control facets displayed length)\n";
    SetVersion ($DBversion);
}

$DBversion = "3.03.00.029";
if (C4::Context->preference("Version") < TransformToNum($DBversion)) {
    $dbh->do("INSERT INTO systempreferences (variable,value,explanation,options,type) VALUES ('AllowPurchaseSuggestionBranchChoice', 0, 'Allow user to choose branch when making a purchase suggestion','1','YesNo')");
    print "Upgrade to $DBversion done (Add syspref to control if user can choose branch when making purchase suggestion)\n";
    SetVersion ($DBversion);
}

$DBversion = "3.03.00.030";
if (C4::Context->preference("Version") < TransformToNum($DBversion)) {
    $dbh->do("INSERT INTO `systempreferences` (variable,value,explanation,options,type) VALUES('OpacFavicon','','Enter a complete URL to an image to replace the default Koha favicon on the OPAC','','free')");
    $dbh->do("INSERT INTO `systempreferences` (variable,value,explanation,options,type) VALUES('IntranetFavicon','','Enter a complete URL to an image to replace the default Koha favicon on the Staff client','','free')");
    print "Upgrade to $DBversion done (Add sysprefs to control custom favicons)\n";
    SetVersion ($DBversion);
}

<<<<<<< HEAD
=======
$DBversion = "3.03.00.XXX";
if (C4::Context->preference("Version") < TransformToNum($DBversion)) {
    $dbh->do("INSERT INTO `systempreferences` (variable,value,explanation,options,type) VALUES('FineNotifyAtCheckin',0,'If ON notify librarians of overdue fines on the items they are checking in.',NULL,'YesNo');");
    print "Upgrade to $DBversion done (Add syspref FineNotifyAtCheckin)\n";
    SetVersion ($DBversion);
}

>>>>>>> b3866aff
=head1 FUNCTIONS

=head2 DropAllForeignKeys($table)

Drop all foreign keys of the table $table

=cut


sub DropAllForeignKeys {
    my ($table) = @_;
    # get the table description
    my $sth = $dbh->prepare("SHOW CREATE TABLE $table");
    $sth->execute;
    my $vsc_structure = $sth->fetchrow;
    # split on CONSTRAINT keyword
    my @fks = split /CONSTRAINT /,$vsc_structure;
    # parse each entry
    foreach (@fks) {
        # isolate what is before FOREIGN KEY, if there is something, it's a foreign key to drop
        $_ = /(.*) FOREIGN KEY.*/;
        my $id = $1;
        if ($id) {
            # we have found 1 foreign, drop it
            $dbh->do("ALTER TABLE $table DROP FOREIGN KEY $id");
            $id="";
        }
    }
}


=head2 TransformToNum

Transform the Koha version from a 4 parts string
to a number, with just 1 .

=cut

sub TransformToNum {
    my $version = shift;
    # remove the 3 last . to have a Perl number
    $version =~ s/(.*\..*)\.(.*)\.(.*)/$1$2$3/;
    return $version;
}

=head2 SetVersion

set the DBversion in the systempreferences

=cut

sub SetVersion {
    my $kohaversion = TransformToNum(shift);
    if (C4::Context->preference('Version')) {
      my $finish=$dbh->prepare("UPDATE systempreferences SET value=? WHERE variable='Version'");
      $finish->execute($kohaversion);
    } else {
      my $finish=$dbh->prepare("INSERT into systempreferences (variable,value,explanation) values ('Version',?,'The Koha database version. WARNING: Do not change this value manually, it is maintained by the webinstaller')");
      $finish->execute($kohaversion);
    }
}
exit;
<|MERGE_RESOLUTION|>--- conflicted
+++ resolved
@@ -4120,16 +4120,13 @@
     SetVersion ($DBversion);
 }
 
-<<<<<<< HEAD
-=======
-$DBversion = "3.03.00.XXX";
+$DBversion = "3.03.00.031";
 if (C4::Context->preference("Version") < TransformToNum($DBversion)) {
     $dbh->do("INSERT INTO `systempreferences` (variable,value,explanation,options,type) VALUES('FineNotifyAtCheckin',0,'If ON notify librarians of overdue fines on the items they are checking in.',NULL,'YesNo');");
     print "Upgrade to $DBversion done (Add syspref FineNotifyAtCheckin)\n";
     SetVersion ($DBversion);
 }
 
->>>>>>> b3866aff
 =head1 FUNCTIONS
 
 =head2 DropAllForeignKeys($table)
