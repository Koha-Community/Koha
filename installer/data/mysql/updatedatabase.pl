--- conflicted
+++ resolved
@@ -6062,11 +6062,7 @@
    SetVersion ($DBversion);
 }
 
-<<<<<<< HEAD
-$DBversion = "3.09.00.XXX";
-=======
 $DBversion = "3.09.00.067";
->>>>>>> afc860d6
 if (C4::Context->preference("Version") < TransformToNum($DBversion)) {
    $dbh->do("ALTER TABLE statistics CHANGE COLUMN ccode ccode varchar(10) NULL");
    print "Upgrade to $DBversion done (Bug 9064: statistics.ccode potentially wrongly defined)\n";
