--- conflicted
+++ resolved
@@ -16,11 +16,7 @@
 use strict;
 
 sub kohaversion {
-<<<<<<< HEAD
-    our $VERSION = '3.10.00.000';
-=======
     our $VERSION = '3.11.00.001';
->>>>>>> 2c65bdcd
     # version needs to be set this way
     # so that it can be picked up by Makefile.PL
     # during install
