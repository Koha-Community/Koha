--- conflicted
+++ resolved
@@ -16,11 +16,7 @@
 use strict;
 
 sub kohaversion {
-<<<<<<< HEAD
-    our $VERSION = '3.06.03.001';
-=======
     our $VERSION = '3.07.00.002';
->>>>>>> e0095c55
     # version needs to be set this way
     # so that it can be picked up by Makefile.PL
     # during install
